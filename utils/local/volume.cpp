--- conflicted
+++ resolved
@@ -44,11 +44,7 @@
  * All output is written to standard output.
  */
 
-<<<<<<< HEAD
-#include <snappea/nsnappeatriangulation.h>
-=======
 #include <snappea/snappeatriangulation.h>
->>>>>>> c5577522
 #include <triangulation/ntriangulation.h>
 
 #include <cstdlib>
