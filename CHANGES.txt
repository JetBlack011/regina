
Regina - A Normal Surface Theory Calculator

    This file gives a detailed list of changes between releases,
    including all changes to the C++/Python API.

    For just the key highlights, see the (far more readable) file
    HIGHLIGHTS.txt.

Version 5.1  [ (under development) ]

    GENERAL:
        - Now supports knots and links.
        - Removed all code that was deprecated in or before version 5.0.
        - Renamed all types NFoo to Foo, and renamed the headers accordingly.
          The old types and headers are deprecated but kept for backward
          compatibility.  There are some exceptions:
            + NAngleStructureList becomes AngleStructures.
            + NEnumConstraintList becomes EnumConstraints.
            + NExampleSnapPeaTriangulation becomes ExampleSnapPea.
            + NNormalSurfaceList becomes NormalSurfaces.
            + maths/nperm{2,3,4,5}.h are all replaced by maths/perm.h.
            + maths/nmatrixint.h is now merged into maths/matrix.h.
            + utilities/nbooleans.h becomes utilities/boolset.h.
            + Some internal classes do not have backward compatible headers or
              typedefs.  None of these internal classes are exposed to Python,
              and typical C++ users would have no reason to use them either.
    ENGINE:
<<<<<<< HEAD
        Class Crossing, CrossingStrand:
            - Supporting classes for the new Link packet class.
        Class Laurent, Laurent2:
            - New classes for Laurent polynomials in one and two variables.
        Class Link:
            - New packet class for knots and links in the 3-sphere.
=======
        Class AbelianGroup, MarkedAbelianGroup, HomMarkedAbelianGroup:
            - Now works with type Integer, not LargeInteger.
        Class HomologicalData:
            - Now works with type Integer instead of LargeInteger for all
              member functions except for torsionSigmaVector().
        Class MatrixInt:
            - Now stores elements of type Integer, not LargeInteger.  If
              you need support for infinity, you can always use the class
              MatrixIntDomain<LargeInteger> instead.
            - This is now a typedef, not a class in its own right.
        Class MatrixIntDomain:
            - New generalisation of MatrixInt for working in other
              integral domains.
        Class Primes:
            - Now works with type Integer, not LargeInteger.
>>>>>>> 2063d1a6
        Enum PacketType:
            - Renamed PACKET_NORMALSURFACELIST to PACKET_NORMALSURFACES,
              PACKET_NORMALHYPERSURFACELIST to PACKET_NORMALHYPERSURFACES,
              and PACKET_ANGLESTRUCTURELIST to PACKET_ANGLESTRUCTURES.
              The old names are kept but deprecated.
        Routine preImageOfLattice(), torsionAutInverse():
            - Now works with type Integer instead of LargeInteger.
        Routine isZero, isNonZero, isPositive, isNegative, isNonPositive,
                isNonNegative:
            - Deprecated, with no replacements.  This is because the methods
              here for managing round-off error were quite brutal.
        Global array quadDefn[][]:
            - Added to nnormalsurface.h, with the same contents as the old
              (and now removed) array vertexSplitDefn[][].
    PYTHON:
        - Removed Regina's ancient "python libraries" facility, since Python
          itself offers better and more standardised ways of doing this.  The
          file ~/.regina-libs is now ignored, and you can happily delete it.

Version 5.0  [ 26 September, 2016 ]

    GENERAL:
        - Now supports triangulations of all dimensions 2,...,15.
          Dimension 4 (like dimensions 3 and 2) has rich functionality;
          dimensions 5,...,15 have more basic support.
        - Now uses aspects of C++11, which your compiler will need to support.
        - Merged sources for the iPad version into the main source tree.
        - Updated the bundled copy of Normaliz to version 3.0.0 (28 Sep 2015).
        - Switched from std::auto_ptr to std::unique_ptr throughout the API.
        - Many routines of the form getFoo() have been renamed to foo(),
          with the old names deprecated but kept for backward compatibility.
          Likewise, many routines getNumberOfFoo() have been renamed to
          countFoo().  There are too many of these changes to mention, and
          so these are not listed individually below.
        - Much of the triangulation-related code is now dimension-agnostic.
          The new namespaces regina::detail and regina::alias contain
          implementation details that should not concern the end user.
    BACKWARD COMPATIBILITY:
        - Several routines have been removed, which may break your old code.
          See http://regina.sourceforge.net/regina4to5.html for details,
          as well as suggested replacements.
    ENGINE:
        All:
            - Removed ShareableObject from the class hierarchy.  All classes
              that used to inherit from ShareableObject now inherit (directly
              or indirectly) from the Output<> template instead.  As a result,
              many such classes no longer contain any virtual functions.
        Namespace regina::boost, regina::stl:
            - Removed these namespaces and all their members.  To fix
              code that used regina::boost, just use plain boost instead.
        Class Component, ComponentBase:
            - Component<dim> is now a generic class that replaces the old
              Dim2Component, NComponent and so on.  ComponentBase<dim> is a
              base class with functionality common to all dimensions,
              whereas Component<dim> is specialised for dimensions 2, 3 and 4.
            - The old class names Dim2Component and NComponent have
              been kept as typedefs for convenience.
        Class CompressionBuffer, CompressionStream, DecompressionBuffer,
                DecompressionStream, ZBuffer:
            - Removed entirely.  Regina now uses boost::iostreams instead.
        Class DegreeLessThan, DegreeGreaterThan:
            - New template-based helper classes for sorting subfaces of
              a triangulation by degree.
        Class Dim2BoundaryComponent, Dim2Component, Dim2Edge, Dim2Vertex
            - New dimension-agnostic routines countFaces<subdim>() and
              face<subdim>().
        Class Dim2Component:
            - New routine getNumberOfBoundaryFacets(), which is identical to
              the dimension-specific getNumberOfBoundaryEdges().
            - New routine hasBoundaryFacets() and alias hasBoundaryEdges().
            - New routine isValid().
            - New dimension-agnostic routines countFaces<subdim>(),
              faces<subdim>() and face<subdim>().
            - Routine getNumberOfSimplices() has been renamed to size().
              The old names is retained but deprecated.
        Class Dim2Edge, Dim2EdgeEmbedding:
            - Now just typedefs for the new classes Face<2, 1> and
              FaceEmbedding<2, 1>, which have the same functionality as
              the old Dim2Edge and Dim2EdgeEmbedding respectively.
            - New routine inMaximalForest() for working with the dual
              1-skeleton.
            - Added begin(), end(), front() and back() to Dim2Edge.  In
              particular, this class now supports C++11 range-based for loops.
            - Added getEmbeddings() to Dim2Edge for Python (but not C++).
            - Changed the ordering[] array to a static ordering() function.
            - New faceNumber() function as an "inverse" for ordering().
            - New containsVertex() function for testing which vertices
              belong to which edges.
            - New trivial routines isValid() and isLinkOrientable(), for
              consistency with faces in higher dimensions.
            - Removed the old routine getNumberOfEmbeddings(), and replaced
              it with the new (and equivalent) routine getDegree().
        Class Dim2Isomorphism:
            - Now just a typedef for the new class Isomorphism<2>, which has
              the same functionality as the old Dim2Isomorphism.
            - New static routine identity().
            - Routine getSourceSimplices() is deprecated, and has been
              replaced with the easier-to-type size().
            - Routines findAllIsomorphisms() and findAllSubcomplexesIn() now
              take an arbitrary output iterator, instead of the user passing a
              std::list to fill with results.
        Class Dim2Triangle:
            - Now just a typedef for the new class Simplex<2>, which has
              the same functionality as the old Dim2Triangle.
            - New routine facetInMaximalForest(), for examining a
              precomputed maximal forest in the dual 1-skeleton.
            - New dimension-agnostic face<subdim>() and faceMapping<subdim>()
              template functions.
            - You can now safely call unjoin() on a boundary edge.
            - Routine joinTo() has been renamed to join().  The old name
              joinTo() has been kept but is now deprecated.
        Class Dim2Triangulation:
            - Now just a typedef for the new class Triangulation<2>, which has
              the same functionality as the old Dim2Triangulation.
            - New dimension-agnostic face<subdim>() and faces<subdim>()
              template functions.
            - New dimension-agnostic function hasBoundaryFacets().
            - Reconstruction from isomorphism signatures now allows
              leading and/or trailing whitespace.
            - Routine getNumberOfSimplices() has been renamed to size().
              The old name is deprecated but kept for backward compatibility.
            - New dimension-agnostic routine countBoundaryFacets().
            - New routines isOriented(), orient(), makeDoubleCover(),
              finiteToIdeal() and splitIntoComponents(), inherited from the
              generic TriangulationBase<dim> template.
            - New routine fVector().
            - Routines getVertices() and getEdges() no longer return a
              reference to a std::vector.  Instead they return a FaceList
              structure, which also supports C++11 range-based for loops and
              operator [] (amongst other things).
            - Routines simplexIndex(), vertexIndex(), edgeIndex(),
              triangleIndex(), componentIndex() and boundaryComponentIndex()
              are all deprecated.  Just call Dim2Vertex::index() and so on
              instead.
        Class Dim2Vertex, Dim2VertexEmbedding:
            - Now just typedefs for the new classes Face<2, 0> and
              FaceEmbedding<2, 0>, which have the same functionality as
              the old Dim2Vertex and Dim2VertexEmbedding respectively.
            - Added begin(), end(), front() and back() to Dim2Vertex.  In
              particular, this class now supports C++11 range-based for loops.
            - New routines ordering(), faceNumber() and containsVertex(), for
              consistency with higher-dimensional faces.
            - New trivial routines isValid() and isLinkOrientable(), for
              consistency with faces in higher dimensions.
            - Removed getEmbeddings() for C++, but kept it for Python.
            - Removed the old routine getNumberOfEmbeddings().  Just use
              the equivalent routine getDegree() instead.
        Class Dim4GluingPerms, Dim4GluingPermSearcher:
            - New classes for building a census of 4-manifold triangulations.
        Class Dim4Triangulation, Dim4BoundaryComponent, Dim4Component,
                Dim4Vertex, Dim4Edge, Dim4Triangle, Dim4Tetrahedron,
                Dim4Pentachoron, Dim4Isomorphism, Dim4ExampleTriangulation,
                NXMLDim4TriangulationReader:
            - New suite of classes to support 4-dimensional triangulations.
            - Note that some member functions of these new classes are
              deprecated already (these are for consistency with older
              deprecated functions for 3-manifolds).
        Class DimTraits:
            - Removed entirely.  For the typedefs that it used to provide
              (e.g., Triangulation, Simplex, FacetPairing, etc.), just use
              Triangulation<dim>, Simplex<dim>, FacetPairing<dim>, and so on.
        Class Face, FaceEmbedding, FaceBase, FaceEmbeddingBase, FaceStorage,
                FaceValidity, FaceOrientability:
            - Face<dim, subdim> is now a generic class that replaces the
              old face classes Dim2Vertex, Dim2Edge, NVertex, NEdge, NTriangle.
              FaceBase<...>, FaceStorage<...>, FaceValidity<...> and
              FaceOrientability<...> are base classes with functionality
              common to all dimensions, whereas Face<dim, subdim> is
              specialised for dimensions dim = 2, 3 and 4.
            - Likewise, FaceEmbedding<dim, subdim> is a generic class
              that replaces Dim2VertexEmbedding, ..., NTriangleEmbedding.
              Again, FaceEmbeddingBase<dim, subdim> is a base class with
              common functionality, and FaceEmbedding<dim, subdim> is
              specialised for dimensions dim = 2, 3 and 4.
            - The old class names (Dim2Vertex, ..., NTriangle and
              Dim2VertexEmbedding, ..., NTriangleEmbedding) have been kept
              as typedefs for convenience.
        Class FaceNumbering, FaceNumberingImpl, FaceNumberingAPI:
            - FaceNumbering<dim, subdim> is a new class that offers various
              ways to query the numbering scheme for subdim-faces in a
              dim-dimensional simplex.  FaceNumberingImpl<...> is a base
              class that provides the implementation, and FaceNumberingAPI<...>
              is a base class used to help with documentation.
            - FaceNumbering<dim, subdim> is a base class of Face<dim, subdim>,
              so end users can access its routines directly from Face<...>.
        Class FacetPairing, FacetPairingBase:
            - FacetPairing<dim> is now a generic class that replaces the old
              Dim2EdgePairing, NFacePairing and so on.  FacetPairingBase<dim>
              is a base class with functionality common to all dimensions
              (replacing NGenericFacetPairing<dim>), and FacetPairing<dim>
              is specialised for dimension 3.
            - The old class names Dim2EdgePairing and NFacePairing have
              been kept as typedefs for convenience.
        Class HasReturnType:
            - New class to detect at compile time whether the type
              T::ReturnType exists.
        Class IntOfMinSize:
            - Gives access to native integer types of a given minimum size.
        Class Isomorphism, IsomorphismBase:
            - Isomorphism<dim> is now a generic class that replaces the old
              Dim2Isomorphism, NIsomorphism and so on.  IsomorphismBase<dim>
              is a base class with functionality common to all dimensions,
              whereas Isomorphism<dim> is specialised for dimensions 2, 3 and 4.
            - The old class names Dim2Isomorphism and NIsomorphism have
              been kept as typedefs for convenience.
        Class LightweightSequence:
            - New lightweight class for storing an array of objects.
        Class NAbelianGroup:
            - Now supports unicode output via utf8().
        Class NAngleStructureList:
            - Renamed getNumberOfStructures() to size().  The old name is
              deprecated, but has been kept for backward compatibility.
            - Now uses C++11 std::thread internally instead of the old NThread.
        Class NBoundaryComponent:
            - New dimension-agnostic routines countFaces<subdim>() and
              face<subdim>().
            - Removed 2-face members getFace() and getNumberOfFaces(), both of
              which were deprecated.  Instead use the names that replace
              "face" with "triangle".
        Class NComponent:
            - New routine getNumberOfBoundaryFacets(), which is identical to
              the dimension-specific getNumberOfBoundaryTriangles().
            - New routine hasBoundaryFacets() and alias hasBoundaryTriangles().
            - New routine isValid().
            - New dimension-agnostic routines countFaces<subdim>(),
              faces<subdim>() and face<subdim>().
            - New routines vertices(), edges(), triangles() and tetrahedra().
            - Routines getNumberOfSimplices() has been renamed to size().
              The old name is retained but deprecated.
            - Removed 2-face members getFace(), getNumberOfFaces() and
              hasBoundaryFaces(), all of which were deprecated.  Instead use
              the names that replace "face" with "triangle".
        Class NContainer:
            - New constructor that takes a packet label.
        Class NCyclotomic:
            - New class for exact arithmetic in cyclotomic fields.
        Class NDiscSpec:
            - Added != operator to complement the existing == operator.
        Class NDiscSpecIterator:
            - Added == and != comparison operators.
        Class NEdge, NEdgeEmbedding:
            - Now just typedefs for the new classes Face<3, 1> and
              FaceEmbedding<3, 1>, which have the same functionality as
              the old NEdge and NEdgeEmbedding respectively.
            - Added begin(), end(), front() and back() to NEdge.  In
              particular, this class now supports C++11 range-based for loops.
            - Changed the ordering[] array to a static ordering() function.
              Importantly, this function no longer guarantees that the
              resulting permutation will be even.
            - New faceNumber() function as an "inverse" for ordering().
            - New containsVertex() function for testing which vertices
              belong to which edges.
            - New trivial routine isLinkOrientable(), for consistency with
              faces in higher dimensions.
            - Removed getEmbeddings() for C++, but kept it for Python.
            - Removed the old routine getNumberOfEmbeddings().  Just use
              the equivalent routine getDegree() instead.
        Struct NewFunction, NewFunction1:
            - NewFunction1 is deprecated in favour of the new and more
              flexible NewFunction, which allows arbitrary arguments and
              has less overhead.
        Class NExampleSnapPeaTriangulation:
            - New class for building ready-made SnapPea examples.
        Class NExampleTriangulation:
            - New parameterised routines lens() and lst().
              The old hard-coded lens8_3() and lst3_4_7() are now deprecated.
            - Renamed figureEightKnotComplement(), trefoilKnotComplement()
              and whiteheadLinkComplement() to figureEight(), trefoil()
              and whiteheadLink() respectively.  The old names are kept
              but deprecated.
        Struct NFacetSpec:
            - Renamed to FacetSpec.  The old NFacetSpec<dim> is deprecated
              but has been kept as a type alias for backward compatibility.
            - Added != operators to complement the existing == operators.
        Class NGenericFacetPairing, NFacePairing, Dim2EdgePairing:
            - The template base class NGenericFacetPairing<dim> has been
              renamed FacetPairingBase<dim>, and its header has moved to
              generic/facetpairing.h.
            - No longer derives from NThread.  The old public run() routine
              is now private (and has been renamed and redesigned).
            - Now derives from ShortOutput.
            - Routines dotHeader() and writeDotHeader() no longer set an
              explicit background colour.
            - Routine findAllPairings() now always runs in the current thread,
              and no longer takes the final optional newThread argument.
            - Removed the Perm typedef.  Juse use NPerm<dim+1> instead.
            - Removed the Triangulation typedef.  Just use Triangulation<dim>.
            - Dimension-specific headers dim2edgepairing.h and nfacepairing.h
              have moved from census/ into the dimension-specific directories
              dim2/ and triangulation/ respectively.
        Class NGenericGluingPerms:
            - Removed the FacetPairing typedef.  Just use FacetPairing<dim>.
        Class NGenericGluingPermSearcher:
            - Removed the Perm typedef.  Juse use NPerm<dim+1> instead.
            - Removed the Triangulation typedef.  Just use Triangulation<dim>.
        Class NGenericIsomorphism:
            - Removed entirely.  Just use Isomorphism<dim> instead.
        Class NGenericTriangulation, NTriangulation, Dim2Triangulation:
            - Removed the NGenericTriangulation class entirely.  This class
              has been merged into the new generic TriangulationBase.
            - Removed the Perm typedef.  Juse use NPerm<dim+1> instead.
            - Removed the Triangulation typedef.  Just use Triangulation<dim>.
        Class NGlobalDirs:
            - The directory containing the machine-encoded census data is now
              independent of home().  It can be queried through the new census()
              routine, and set through an optional third argument to setDirs().
            - The homeDir argument to setDirs() may now be the empty string,
              which signals that the directory should not be changed.
        Class NGraphLoop, NGraphPair, NGraphTriple:
            - In python, the constructors now clone their NSFSpace arguments
              (as opposed to claiming ownership of them).
        Class NGroupExpression, NGroupExpressionTerm:
            - Added != operators to complement the existing == operators.
            - Added optional utf8 argument to NGroupExpression::writeText()
              to replace gen^exp notation with unicode subscript characters.
        Class NGroupPresentation:
            - Routine recogniseGroup() now takes an optional moreUtf8
              argument for prettier printing.
            - In python, addRelation() now clones its argument (as
              opposed to claiming ownership of it).
        Class NHandlebody, NLensSpace:
            - Added != operator to complement the existing == operator.
        Class NInteger, NLargeInteger:
            - Added a floating-point constructor (which truncates).
        Class NIsomorphism:
            - Now just a typedef for the new class Isomorphism<3>, which has
              the same functionality as the old NIsomorphism.
            - New static routine identity().
            - Routine getSourceSimplices() is deprecated, and has been
              replaced with the easier-to-type size().
        Class NIsomorphismDirect:
            - Removed this class, which has been deprecated for some time now.
        Class NLayeredSolidTorus:
            - Renamed getNumberOfTetrahedra() to size().  The old name
              is deprecated but kept for backward compatibility.
        Class NManifold:
            - Renamed first homology routine getHomologyH1() to homology().  In
              addition, homology() has a new alias homologyH1().  The old names
              are kept but deprecated.
        Class NMarkedAbelianGroup:
            - Now supports unicode output via utf8().
            - Added != operator to complement the existing == operator.
        Class NMatrix:
            - The destructor and writeMatrix() are no longer virtual.
            - Now derives from Output, and provides str(), utf8() and detail()
              output routines.
        Class NMutex:
            - Deprecated; just use std::mutex and related classes instead.
        Class NNormalHypersurface, NNormalHypersurfaceList,
                HyperCoords, HyperList, HyperListFlags, HyperAlg, HyperAlgFlags,
                NNormalHypersurfaceVector, NNormalHypersurfaceVectorMirrored,
                NNormalHypersurfaceVectorStandard,
                NXMLNormalHypersurfaceReader, NXMLNormalHypersurfaceListReader:
            - New suite of classes to support normal hypersurfaces in
              4-manifold triangulations.
        Class NNormalSurface:
            - New convenience routines normal() and embedded().
            - Renamed getTriangleCoord(), getQuadCoord(), getOctCoord(),
              getOrientedTriangleCoords(), getOrientedQuadCoord() and
              getTriangleArcs() to triangles(), quads(), octs(),
              orientedTriangles(), orientedQuads() and arcs().
              The old names are kept but deprecated.
        Class NNormalSurfaceList:
            - Renamed getNumberOfSurfaces() to size().  The old name is
              deprecated, but has been kept for backward compatibility.
            - Now uses C++11 std::thread internally instead of the old NThread.
            - Removed the deprecated enumerate(..., bool embeddedOnly, ...),
              since this was (incorrectly) taking precedence over the new
              enumerate() in certain scenarios.  See TODO for details.
        Class NNormalSurfaceSubset:
            - Renamed getNumberOfSurfaces() to size().  The old name is
              deprecated, but has been kept for backward compatibility.
        Class NNormalSurfaceVector:
            - The subclass constant coordType is renamed to coordsID, and is
              now a constant of type NormalCoords, not an anonymous enum type.
              The old name is kept but deprecated.
            - Renamed getTriangleCoord(), getQuadCoord(), getOctCoord() and
              getTriangleArcs() to triangles(), quads(), octs() and arcs().
              The old names are kept but deprecated.
        Class NPacket:
            - Added a variant of save() that takes an output stream (as
              opposed to a filename).
            - New routine adornedLabel() for creating modified packet labels.
            - New routine transferChildren() for bulk tree reorganisation.
            - The subclass constant packetType is renamed to typeID, and is
              now a constant of type PacketType, not an anonymous enum type.
              The old name is kept but deprecated.
            - Renamed getPacketLabel(), setPacketLabel(), getPacketType() and
              getPacketTypeName() to label(), setLabel(), type() and typeName().
              The old names are kept but deprecated.
            - Renamed getTreeParent(), getFirstTreeChild(), getLastTreeChild(),
              getNextTreeSibling(), getPrevTreeSibling() and getMatriarch() to
              parent(), firstChild(), lastChild(), nextSibling(), prevSibling()
              and root() respectively.  The old names are kept but deprecated.
            - Renamed getXMLReader() to xmlReader().  The old name has
              been removed completely.
            - In python, makeOrphan() returns void again, making it consistent
              once more with the C++ API.  Memory leaks are avoided thanks to
              the new safe pointer machinery.
        Class NPacketListener:
            - New events childToBeRenamed(), childWasRenamed().
        Class NPerm:
            - New generic template class for permutations of 2..16 objects.
              The old NPerm3, NPerm4 and NPerm5 classes, as well as a
              new NPerm2 class, are now specialisations of this template.
            - Removed the old deprecated NPerm typedef (this was synonymous
              with NPerm4).
        Class NPerm3, NPerm4, NPerm5:
            - These are now specialisations NPerm<3>, NPerm<4> and NPerm<5>.
              The old names NPerm3, NPerm4 and NPerm5 remain as typedefs.
            - Added a Code typedef for internal permutation codes.
            - New routines atIndex() and index(), for consistency with the
              new NPerm template.
            - Added an Image typedef for use with index() and atIndex().
            - Added imageBits const for NPerm5, in line with the new
              generic NPerm template.
            - The nPerms and nPerms_1 constants are now static const ints,
              not enum constants.
            - New trunc() routine that takes a length argument.
            - New constructors that take two arrays.
            - New static rand() routine for generating a random permutation.
            - New routine reverse() for reversing a permutation.
            - New extend() and contract() routines for converting from
              different sized permutations.
            - Removed deprecated toString() and setPerm() routines.
            - Removed deprecated arrays from NPerm4::invS3 and NPerm4::invS2.
            - Removed deprecated global arrays from nperm4.h, including
              allPermsS{4,3,2}, allPermsS{4,3,2}Inv, and orderedPermsS{4,3}.
            - Removed deprecated global functions from nperm4.h, including
              faceOrdering(), faceDescription(), edgeOrdering(), and
              edgeDescription().
        Class NPolynomial:
            - New class for working with single-variable polynomials
              over arbitrary rings.
        Class NPrismSpec:
            - Added != operator to complement the existing == operator.
        Class NPrismSetSurface:
            - Deprecated this class, which has been little more than a
              placeholder for 12 years.  Also removed its python bindings.
        Class NProgress, NProgressFinished, NProgressManager,
                NProgressMessage, NProgressNumber, NProgressStateNumeric:
            - Removed these old deprecated classes entirely.
        Class NProgressTrackerBase, NProgressTrackerOpen:
            - New classes to support open-ended integer-based progress
              tracking, with no "numerical end point" known in advance.
        Class NRational:
            - The destructor is no longer virtual.
        Class NSatBlock:
            - Classes inheriting from this must now implement writeTextShort,
              and can optionally overwrite the default writeTextLong function.
        Class NSatBlockSpec:
            - Added == and != comparison operators.
        Class NSFSpace, NSFSSpaceFibre:
            - Added != operators to complement the existing == operators.
        Class NSimpleSurfaceBundle, NSnapPeaCensusManifold, NSnapPeaCensusTri:
            - Added != operators to complement the existing == operators.
        Class NSnapPeaCensusManifold:
            - Change the behaviour of == and != to reflect the recent discovery
              that the manifolds x101 and x103 are homeomorphic.  For details,
              see B.B., "A duplicate pair in the SnapPea census",
              Experimental Mathematics, 23:170-173, 2014.
        Class NSnapPeaTriangulation:
            - Updated the SnapPea kernel to the one shipped with SnapPy 2.4
              (standard precision).
            - The definitions of geometric_solution and non_geometric_solution
              have changed (following a similar change in SnapPea): now
              geometric_solution means that all tetrahedra must be positive.
            - Routine fundamentalGroupFilled() has a new boolean argument for
              shortening relations.
        Class NSpiralSolidTorus:
            - Renamed getNumberOfTetrahedra() to size().  The old name
              is deprecated but kept for backward compatibility.
        Class NStandardTriangulation:
            - Renamed first homology routine getHomologyH1() to homology().  In
              addition, homology() has a new alias homologyH1().  The old names
              are kept but deprecated.
        Class NSurfaceFilter:
            - The subclass constant filterType has been renamed to filterTypeID,
              and is now a constant of type SurfaceFilterType, not an
              anonymous enum type.  The old name has been removed completely.
            - Removed the deprecated getFilterID() and getFilterName()
              routines, and the deprecated filterID constants.
        Class NSurfaceFilterProperties:
            - New set-based routine setEulerChars().
            - Renamed getEC(), getECs() and getNumberOfECs() to eulerChar(),
              eulerChars() and countEulerChars().  The old names are kept but
              deprecated.
            - Renamed addEC(), removeEC() and removeAllECs() to addEulerChar(),
              removeEulerChar() and removeAllEulerChars().  The old names are
              kept but deprecated.
        Struct NTetFace:
            - Removed data members tet and face from the python bindings.
              These were already removed from C++ in 2012.
        Class NTetrahedron:
            - Now just a typedef for the new class Simplex<3>, which has
              the same functionality as the old NTetrahedron.
            - New routine facetInMaximalForest(), for examining a
              precomputed maximal forest in the dual 1-skeleton.
            - New dimension-agnostic face<subdim>() and faceMapping<subdim>()
              template functions.
            - Removed the old deprecated public constructors.  The only way
              to construct a new tetrahedron is via the triangulation, using
              NTriangulation::newTetrahedron() or NTriangulation::newSimplex().
            - Removed deprecated routines getAdjacentTetrahedron(),
              getAdjacentTetrahedronGluing(), getAdjacentFace(), getFace()
              and getFaceMapping().
            - You can now safely call unjoin() on a boundary face.
            - Routine joinTo() has been renamed to join().  The old name
              joinTo() has been kept but is now deprecated.
            - Removed the long-deprecated public constructors.  To create new
              tetrahedra, call NTriangulation::newTetrahedron() instead.
        Class NThread:
            - Deprecated; just use std::thread and related classes instead.
        Class NTreeBag, NTreeDecomposition:
            - Classes for computing tree decompositions of graphs
              (including facet pairing graphs of triangulations).
        Class NTriangle, NTriangleEmbedding:
            - Now just typedefs for the new classes Face<3, 2> and
              FaceEmbedding<3, 2>, which have the same functionality as
              the old NTriangle and NTriangleEmbedding respectively.
            - Added a new Type enumeration to NTriangle, which encapsulates
              (and replaces) the old triangle type constants.  Also added a
              new type constant UNKNOWN_TYPE.
            - New routine inMaximalForest() in NTriangle for working with the
              dual 1-skeleton.
            - Added begin(), end(), front() and back() to NTriangle.  In
              particular, this class now supports C++11 range-based for loops.
            - Added getEmbeddings() to NTriangle for Python (but not C++).
            - Changed the ordering[] array to a static ordering() function.
            - New faceNumber() function as an "inverse" for ordering().
            - New containsVertex() function for testing which vertices
              belong to which triangles.
            - New trivial routines isValid() and isLinkOrientable(), for
              consistency with faces in higher dimensions.
            - Removed the old routine getNumberOfEmbeddings(), and replaced
              it with the new (and equivalent) routine getDegree().
        Class NTriangulation:
            - Now just a typedef for the new class Triangulation<3>, which has
              the same functionality as the old NTriangulation.
            - The routine turaevViro() now computes Turaev-Viro invariants
              using exact arithmetic, as elements of a cyclotomic field.  The
              old floating-point routine has been renamed to turaevViroApprox().
            - The second argument to turaevViro() is now a boolean indicating
              the parity of whichRoot, as opposed to the integer whichRoot
              itself (since in cyclotomic fields, this is all that matters).
            - Both turaevViro() and turaevViroApprox() now offer a default
              value for the second argument (whichRoot / parity), and now take
              an optional third argument to specify which algorithm to use.
            - Both turaevViro() and turaevViroApprox() now offer a treewidth-
              based algorithm.  This can be significantly faster than the old
              backtracking algorithm, but also uses significantly more memory.
              They also now offer two variants of the backtracking algorithm,
              differing in if/how arithmetic operations are cached.
            - Removed Turaev-Viro invariants from the XML data file format.
              Any Turaev-Viro invariants contained in older data files
              (which will be floating-point approximations) will be ignored.
            - Removed the optional boolean argument (forceDivision) from
              idealToFinite().
            - New dimension-agnostic function hasBoundaryFacets().
            - New dimension-agnostic face<subdim>() and faces<subdim>()
              template functions.
            - New routine fVector().
            - New routine niceTreeDecomposition() for constructing and
              caching a nice tree decomposition of the face pairing graph.
            - New routines retriangulate() and simplifyExhaustive() for
              breadth-first searching through the Pachner graph.
            - Reconstruction from isomorphism signatures now allows
              leading and/or trailing whitespace.
            - Routine getNumberOfSimplices() has been renamed to size().
              The old names is deprecated but kept for backward compatibility.
            - Routines findAllIsomorphisms() and findAllSubcomplexesIn() now
              take an arbitrary output iterator, instead of the user passing a
              std::list to fill with results.
            - Routines getVertices(), getEdges() and getTriangles() no
              longer return a reference to a std::vector.  Instead they return
              a FaceList structure, which also supports C++11 range-based for
              loops and operator [] (amongst other things).
            - Routine finiteToIdeal() now inserts its new tetrahedra in
              a different order (though the isomorphism type of the resulting
              triangulation has not changed).
            - Routines simplexIndex(), vertexIndex(), edgeIndex(),
              triangleIndex(), tetrahedronIndex(), componentIndex() and
              boundaryComponentIndex() are all deprecated.  Just call
              NVertex::index() and so on instead.
            - Renamed first homology routines getHomologyH1(),
              getHomologyH1Rel() and getHomologyH1Bdry() to homology(),
              homologyRel() and homologyBdry(), and renamed second homology
              routines getHomologyH2() and getHomologyH2Z2() to homologyH2()
              and homologyH2Z2().  In addition, homology() has a new
              alias homologyH1().  The old names are kept but deprecated.
            - Removed deprecated routines addTetrahedron() and
              gluingsHaveChanged().
            - Removed maximalForestInDualSkeleton().  Just use
              NTriangle::inMaximalForest() instead.
            - Removed getEulerCharacteristic(), which was deprecated
              years ago to clarify the ambiguity in how it was computed.
            - New dimension-agnostic routine countBoundaryFacets().
            - Removed 2-face members FaceIterator, faceIndex(), getFace(),
              getFaces(), getNumberOfFaces() and hasBoundaryFaces(), all of
              which were deprecated.  Instead use the names that replace
              "face" with "triangle".
            - In python, simplifiedFundamentalGroup() now clones its argument
              (as opposed to claiming ownership of it).
        Class NVertex:
            - Now just typedefs for the new classes Face<3, 0> and
              FaceEmbedding<3, 0>, which have the same functionality as
              the old NVertex and NVertexEmbedding respectively.
            - Added a new LinkType enumeration to NVertex, which encapsulates
              (and replaces) the old link type constants.
            - Added begin(), end(), front() and back() to NVertex.  In
              particular, this class now supports C++11 range-based for loops.
            - New routines ordering(), faceNumber() and containsVertex(), for
              consistency with higher-dimensional faces.
            - The link constant NON_STANDARD_BDRY has been renamed to INVALID.
              The old name has been kept but is now deprecated.
            - New routine isValid(), which is equivalent to testing whether
              getLink() == INVALID.
            - Removed getEmbeddings() for C++, but kept it for Python.
            - Removed the old routine getNumberOfEmbeddings().  Just use
              the equivalent routine getDegree() instead.
        Class NXML...:
            - Renamed routines of the form getFoo() to foo() across all of
              these internal XML I/O classes, removing the old names completely.
            - NXMLDim2TriangulationReader and NXMLTriangulationReader are now
              just typedefs for the new class XMLTriangulationReader<dim>.
        Class Output, ShortOutput, OutputBase:
            - New classes that provide consistent APIs for objects to provide
              short and detailed string output.  These have been introduced as
              lightweight replacements for the now-defunct ShareableObject.
            - These new classes also provide an output operator << that allows
              any object derived from Output to be written to an output stream,
              as well as a new utf8() function that allows classes to provide
              optional support for richer unicode output.
        Class ReturnsTraits:
            - Helper class for compile-time analysis of function objects.
        Class SafePtr, SafePointeeBase, SafeRemnant:
            - New classes that provide a smart pointer that can never be
              dangling.  SafePtr and SafePointeeBase are the end-user classes;
              SafeRemnant provides implementation details.
        Class ShareableObject:
            - Removed entirely.  This is no longer needed as a base class for
              objects that are mirrored in external interfaces (e.g., python).
            - The output routines str() and detail(), as well as a new output
              routine utf8(), are provided by the Output template class instead.
        Class Simplex, SimplexBase, SimplexFaces, SimplexFacesSuite:
            - Simplex<dim> is now a generic class that replaces the old
              Dim2Triangle, NTetrahedron and so on.  SimplexBase<...>,
              SimplexFaces<...> and SimplexFacesSuite<...> are base classes
              with functionality common to all dimensions, whereas Simplex<dim>
              is specialised for dimensions 2, 3 and 4.
            - The old class names Dim2Triangle and NTetrahedron have
              been kept as typedefs for convenience.
        Class Triangulation, TriangulationBase, FaceList, FaceListSuite:
            - Triangulation<dim> is now a generic subclass of NPacket that
              replaces the old Dim2Triangulation, NTriangulation, etc.
              TriangulationBase<...>, FaceList<...> and FaceListSuite<...>
              are base classes with functionality common to all dimensions,
              whereas Triangulation<dim> is specialised for dimensions 2, 3, 4.
            - The old class names Dim2Triangulation and NTriangulation have
              been kept as typedefs for convenience.
        Class XMLTriangulationReader, XMLTriangulationReaderBase,
                XMLTriangulationTags, XMLSimplexReader, XMLSimplicesReader:
            - XMLTriangulationReader<dim> is now a generic class that replaces
              the old NXMLDim2TriangulationReader and NXMLTriangulationReader.
              XMLTriangulationReaderBase<...>, XMLTriangulationTags<...>,
              XMLSimplexReader<...> and XMLSimplicesReader<...> provide the
              implementation details, including functionality common to all
              dimensions, and XMLTriangulationReader<dim> itself is
              specialised for dimensions 2, 3 and 4.
            - The old class names NXMLDim2TriangulationReader and
              NXMLTriangulationReader have been kept as typedefs.
        Routine binomSmall():
            - New constant-time routine to compute (n choose k) for small n.
        Routine bitsRequired():
            - New constexpr routine for counting bits in an integer.
        Routine digit():
            - New constexpr routine for converting integers into characters.
        Routine factorial():
            - New constexpr routine for computing factorials.
        Routine forCoords(), forFilter(), forPacket():
            - Removed the initial Coords / Filter / PacketType argument,
              which was only used to convey type information and never
              contained any real data.
            - Now supports additional trailing arguments, which are
              passed through to the bracket operator.
            - The void / non-void variants now require that the function
              object must / must not be derived from Returns<T> respectively.
        Routine hasInt128():
            - New routine for runtime queries on whether native 128-bit
              arithmetic is available.
        Routine makeAngleEquations():
            - Added as a global routine so that Python users can access it.
              This is identical to NAngleStructureVector::makeAngleEquations().
        Routine nextPowerOfTwo():
            - New constexpr routine for rounding up to a power of two.
        Routine open():
            - Added a variant that takes an input stream (as opposed to
              a filename).
        Routine perm3to4(), perm3to5(), perm4to5():
            - Deprecated.  Use the new routines NPerm<n>::extend() instead.
        Routine perm4to3(), perm5to3(), perm5to4():
            - Deprecated.  Use the new routines NPerm<n>::contract() instead.
        Routine readIsoSigList():
            - Now supports both 3-manifold and 4-manifold triangulations.
        Routine subscript(), superscript():
            - New routines that convert integers to UTF-8 subscript and
              superscript strings.
        Routine valueOf():
            - Now overloaded to support 8-bit, short and long long integers.
        Routine versionSnapPy(), versionSnapPea():
            - New routine for runtime queries on the version of the bundled
              SnapPea kernel.
        Global arrays edgeNumber[][], edgeStart[], edgeEnd[]:
            - This long-deprecated global arrays have now been removed, and
              the corresponding static arrays in NEdge are now deprecated.
              Instead, use NEdge::edgeNumber[][] and/or NEdge::edgeVertex[][].
        Global arrays vertexSplit...:
            - Renamed global arrays vertexSplit[][], vertexSplitMeeting[][][],
              vertexSplitPartner[][], vertexSplitString[][] to quadSeparating,
              quadMeeting, quadPartner, quadString respectively.  The old
              names are kept but deprecated.
            - Deprecated array vertexSplitDefn[][].  Simply use
              NEdge::ordering() instead (with the caveat that NEdge::ordering()
              might switch the images of 2 and 3).
        Header dim2edgepairing.h, nfacepairing.h:
            - Relocated from census/ into dim2/ and triangulation/ respectively.
              Deprecated headers have been kept in the old census/ folder.
        Header dimtraits.h:
            - Deprecated, since this header is now empty.
        Header nfacetspec.h:
            - Renamed to facetspec.h.  The old header is kept but deprecated.
        Header ngenericfacetpairing.h, ngenericfacetpairing-impl.h:
            - Moved to generic/facetpairing.h and generic/facetpairing-impl.h.
              The old headers are kept but deprecated.
        Header nperm.h:
            - Removed this deprecated header from the triangulation/ directory.
        Header zstream.h:
            - Removed entirely.  Regina now uses boost::iostreams instead.
        Macro INT128_AVAILABLE, INT128_T_FOUND, __INT128_T_FOUND:
            - Both INT128_T_FOUND and __INT128_T_FOUND are now internal,
              and should not be used by end users.
            - The macro INT128_AVAILABLE has been moved from regina-config.h
              into intutils.h, and it is now an explicit requirement that any
              128-bit arithmetic must use the typedefs from IntOfSize<16>.
            - A new cmake option USE_BOOST_INT128 allows users to override
              cmake's 128-bit integer detection, and instead use boost's
              compile-time detection.
        Macro REGINA_INLINE_REQUIRED:
            - New macro to help reduce noisy warnings under windows.
    USER INTERFACE:
        - Now builds against Qt5, not Qt4.
        - Supports hi-resolution (e.g., retina) displays.
        - Removed the old and increasingly poorly supported option of
          docking packets into the main window.
        - Drilling an edge now creates a new triangulation, as opposed
          to modifying the current triangulation.
        - Puncturing a triangulation, making it ideal or truncating ideal
          vertices now automatically simplify the resulting triangulation.
        - Removed some of the more exotic 3-D triangulation constructions.
        - Now links against Graphviz instead of running it externally.
    UTILITIES:
        tricensus, tricensus-mpi:
            - Can now run a census of 4-manifold triangulations (rather than
              3-manifold triangulations) by passing the argument -4 / --dim4.
        trisetcmp:
            - Now runs through both 3-manifold and 4-manifold triangulations.
              However, subcomplexes must be of the same dimension (i.e.,
              it does not identify when a 3-manifold triangulation
              appears as a subcomplex of a 4-manifold triangulation).
    PYTHON:
        - No longer clobbers Python's own builtin open() function in the
          global namespace.  You can still access Regina's open() function
          by calling regina.open().
        - For all classes, writeTextShort() and writeTextLong() are no
          longer exposed to Python.  Simply use str() and detail() instead.
        - The behaviour of == and != under python has been formalised.
          For those classes that have == and != operators in C++, the
          python == and != operators compare by value (i.e., they call the
          C++ operators).  For those classes that have neither == nor != in
          C++, the python == and != operators compare by reference.
          Every wrapped C++ class has an equalityType attribute in
          python to indicate which behaviour it uses.
          Thanks to Matthias Goerner for his help with this.
        - Memory management for packets is now more sensible - in particular,
          when one packet is inserted beneath another the python reference
          is no longer invalidated.  Thanks again to Matthias Goerner.

Version 4.96  [ 29 August, 2014 ]

    ENGINE:
        Class BanConstraintBase (and subclasses):
            - Extended the tree traversal / linear programming machinery to
              work with angle structures.  This is used for enumerating all
              taut angle structures, or finding a single strict angle structure.
        Class Dim2BoundaryComponent:
            - New convenience routine getComponent().
            - New routine index().
        Class Dim2Census:
            - Routines formCensus() and formPartialCensus() and the typedef
              AcceptTriangulation are now deprecated.  To build a census
              you should call Dim2EdgePairing::findAllPairings() and
              Dim2GluingPermSearcher::findAllPerms() directly.
        Class Dim2Component:
            - New routine getNumberOfBoundaryEdges().
            - New routine index().
        Class Dim2Edge:
            - New routine index().
        Class Dim2EdgeEmbedding:
            - New convenience operators == and !=.
        Class Dim2Triangle:
            - New routine index().
        Class Dim2Triangulation:
            - New routine isIdenticalTo().
            - New local modification oneThreeMove().
            - New routine findAllIsomorphisms().
            - New routine isEmpty().
            - Several isomorphism-related routines have been moved into
              the dimension-agnostic NGenericTriangulation template, and
              isomorphism signature routines now inherit directly from
              NGenericTriangulation instead of using wrappers.
              See the NGenericTriangulation notes below for details.
            - New routines getNumberOfBoundaryEdges() and hasBoundaryEdges().
              The latter is redundant, but is provided for compatibility with
              NTriangulation.
        Class Dim2Vertex:
            - New routine index().
        Class Dim2VertexEmbedding:
            - New convenience operators == and !=.
        Class LPConstraintBase (and subclasses), LPData, LPInitialTableaux,
              LPMatrix:
            - Extended the tree traversal / linear programming machinery to
              work with angle structures.  This is used for enumerating all
              taut angle structures, or finding a single strict angle structure.
        Class NAbelianGroup:
            - New convenience operator !=.
        Class NAngleStructure:
            - New convenience routine rawVector().
            - Routine getTriangulation() now returns a const NTriangulation*
              (previously this was non-const).  Likewise, many routines in
              this and related classes have NTriangulation* arguments changed
              from non-const to const.
        Class NAngleStructureList:
            - Enumeration of taut angle strutures now uses Regina's tree
              traversal / linear programming machinery, which is *much*
              faster than the old double description method.
            - The new routine enumerateTautDD() allows users to access the
              older (and much slower) double description method if required.
        Class NAngleStructureVector:
            - New routine makeAngleEquations() to build the angle structure
              equations independently of an angle structure list.
        Class NBoundaryComponent:
            - New convenience routine getComponent().
            - New routine index().
            - Renamed getEulerCharacteristic() to getEulerChar(), which
              is easier on the fingers.  The old name has been kept as a
              deprecated alias for backward compatibility.
        Class NCensus:
            - New routine lookup() (in two variants) to quickly search for a
              given triangulation in Regina's various census databases.
              The databases themselves are now installed alongside the
              mathematical engine, and are much larger and richer than before.
            - Routine mightBeMinimal() is deprecated; you should call
              NTriangulation::simplifyToLocalMinimum(false) instead.
            - Routines formCensus() and formPartialCensus() and the typedef
              AcceptTriangulation are now deprecated.  To build a census
              you should call NFacePairing::findAllPairings() and
              NGluingPermSearcher::findAllPerms() directly.
            - The PURGE_... constants have been moved to the
              NGluingPermSearcher class.  The old flags in NCensus
              are deprecated, but have been kept for backward compatibility.
        Class NCensusDB, NCensusHit, NCensusHits:
            - New classes to support the new NCensus::lookup() routines.
        Class NComponent:
            - New routine getNumberOfBoundaryTriangles().
            - New routine index().
        Class NCusp:
            - New class to support NSnapPeaTriangulation.
        Class NEdge:
            - New routine index().
        Class NExampleTriangulation:
            - New example trefoilKnotComplement().
            - New example sphere600() (sourced from the 600-cell in the
              Benedetti-Lutz library of triangulations).
        Class NGenericTriangulation:
            - Moved isIdenticalTo(), isIsomorphicTo(), isContainedIn(),
              findAllSubcomplexesIn() and makeCanonical() from
              Dim2Triangulation and NTriangulation into this class.
            - New routine findAllIsomorphisms().
            - New routine isEmpty().
            - Made isoSig(), fromIsoSig() and isoSigComponentSize() public.
        Class NGluingPermSearcher:
            - New PurgeFlags enumeration, which is the new home for the
              PURGE_... constants that used to live in the NCensus class.
              This enumeration also contains new flags PURGE_NON_MINIMAL_HYP
              (for use in building a census of cusped finite volume hyperbolic
              3-manifolds), and PURGE_NONE.
            - Removed protected routine mayPurge(), since this behaviour is
              already provided by specialised subclasses of NGluingPermSearcher.
        Class NHyperbolicMinSearcher:
            - New enumeration class for building a census of minimal ideal
              triangulations of cusped finite-volume hyperbolic 3-manifolds.
        Class NManifold:
            - New routine isHyperbolic().
        Class NNormalSurface:
            - Renamed boundarySlopes() to boundaryIntersections(), to make it
              clear that it returns algebraic intersection numbers and not the
              usual (m, l) pairs.  The old name has *not* been deprecated,
              but removed completely.
            - Furthermore, boundaryIntersections() now requires the underlying
              triangulation to be of type NSnapPeaTriangulation, and it takes
              the meridian and longitude directly from the SnapPea kernel.
              It also now orders its rows by SnapPea cusp indices (not Regina's
              vertex indices); this is identical to past behaviour, but now
              that SnapPea triangulations can be modified through the SnapPea
              kernel, it is possible for the numbering schemes to differ
              and so this distinction now matters.
            - Renamed getEulerCharacteristic() to getEulerChar(), which
              is easier on the fingers.  The old name has been kept as a
              deprecated alias for backward compatibility.
            - Renamed the protected routine calculateEulerCharacteristic() to
              calculateEulerChar().
            - Routine getTriangulation() now returns a const NTriangulation*
              (previously this was non-const).  Likewise, many routines in
              this and related classes have NTriangulation* arguments changed
              from non-const to const.
        Class NNormalSurfaceList:
            - New routines saveCSVStandard() and saveCSVEdgeWeight().
              These are now the preferred ways of exporting a normal surface
              list to CSV format.
            - Many routines in this and related classes have NTriangulation*
              arguments changed from non-const to const.  This also applies to
              related global routines, such as makeMatchingEquations().
        Enum NormalCoords:
            - New coordinate system NS_ANGLE for use with angle structures.
        Class NPacket:
            - New routine save(), which is now the preferred way of saving
              Regina data files.
        Class NPDF:
            - New constructor that reads a PDF document from a given file.
            - New routine isNull() to test if a PDF document is stored.
            - New routine savePDF(), which is now the preferred way of
              exporting a PDF packet to a PDF file.
        Class NPerm3, NPerm4, NPerm5:
            - New dimension-agnostic alias invSn.
            - Changed the type of NPerm3::invS3 from int to unsigned,
              for consistenty with NPerm4 and NPerm5.
        Class NScript:
            - Scripts are now stored as complete strings, not sequences
              of individual lines.  This affects the member functions
              (see below) and also the XML file format.  Whilst Regina
              has removed much of the functionality for working line-by-line,
              it can still read older files that were stored that way.
            - A script now fires a change event if one of its variables
              changes its packet label.
            - New routines getText(), setText() and append().
            - New routine getVariableIndex(), setVariableName(),
              setVariableValue() and removeVariable(unsigned long).
            - Removed routines getLine(), getNumberOfLines(), addFirst(),
              addLast(), insertAtPosition(), replaceAtPosition(),
              removeLineAt(), and removeAllLines().  These are not deprecated,
              but removed entirely.
        Class NSnapPeaTriangulation:
            - Updated the SnapPea kernel to the one shipped with SnapPy 2.2
              (standard precision).
            - NSnapPeaTriangulation is now a fully-fledged packet type, and
              derives from NTriangulation.  The inherited NTriangulation
              must not be modified directly; instead this is automatically
              kept in sync with the SnapPea data.
            - Closed triangulations are now supported always by default
              (i.e., you do not need to explicitly pass allowClosed=true).
              The second argument (allowClosed) for the constructor
              NSnapPeaTriangulation(const NTriangulation&, bool) is
              deprecated, and is now ignored.
            - Many new routines: countCompleteCusps(), countCusps(),
              countFilledCusps(), cusp(), fill(), filledTriangulation(),
              fundamentalGroupFilled(), gluingEquations(),
              gluingEquationsRect(), homologyFilled(), minImaginaryShape(),
              name(), protoCanonize() and protoCanonise(), shape(), unfill(),
              volumeZero(), plus others (listed individually below).
            - Two new constructors: a default constructor that builds a null
              triangulation, and a string constructor that takes either the
              name or the contents of a native SnapPea data file.
            - The Regina-to-SnapPea constructor now doubles as another copy
              constructor: which behaviour you get now depends on whether
              you pass an object of Regina's own NTriangulation type or
              of the subclass NSnapPeaTriangulation.
            - If one of Regina's own NTriangulation objects is passed to
              the constructor, then the constructor now installs the (shortest,
              second-shortest) curves on each cusp as its (meridian, longitude)
              basis.  This reverts a change in behaviour from the previous
              release caused by the recent sync with the SnapPy 2.0.3 kernel.
            - New output routines snapPea() and saveSnapPea().  These override
              the "lossy" conversion routines NTriangulation::snapPea() and
              NTriangulation::saveSnapPea() so that they output all
              SnapPea-specific data.
            - Renamed saveAsSnapPea() to saveSnapPea() (see above).  The new
              routine now returns a boolean, and requires a non-empty filename.
              The old name is deprecated but kept for backward compatibility.
            - Routine dump() is deprecated.  Instead, simply call snapPea() and
              write the resulting string to standard output.
            - Added synonym canonise() for canonize().
            - Routine solutionType() now returns the filled solution type
              (not the complete solution type).
            - Routine slopeEquations() now orders rows by SnapPea cusp indices
              (not Regina's vertex indices).  This is identical to past
              behaviour, but now that SnapPea triangulations can be modified
              through the SnapPea kernel, it is possible for the numbering
              schemes to differ and so this distinction now matters.
            - Routines toRegina() and verifyTriangulation() are deprecated,
              since they are obsolete now that NSnapPeaTriangulation inherits
              from NTriangulation.
            - The entire SnapPea kernel now lives within the namespace
              regina::snappea, which should ensure safety even if a
              conflicting SnapPy kernel is simultaneously loaded via Python.
              The SnapPea kernel is also linked as C++ now (no 'extern "C"').
            - Fatal errors in the SnapPea kernel are now handled by throwing
              exceptions, instead of quitting abruptly.
        Class NTautEnumeration:
            - New class for enumerating taut angle structures that uses
              Regina's tree traversal / linear programming machinery.
              This is *much* faster than the old double description method.
        Class NTetrahedron:
            - New routine index().
        Class NTreeTraversal:
            - Extended the tree traversal / linear programming machinery to
              work with angle structures.  This is used for enumerating all
              taut angle structures, or finding a single strict angle structure.
            - Changed all NTriangulation types in this and related
              classes from non-const to const.
        Class NTriangle:
            - New routine index().
        Class NTriangleEmbedding:
            - New convenience operators == and !=.
        Class NTriangulation:
            - New routines hasStrictAngleStructure(),
              findStrictAngleStructure() and knowsStrictAngleStructure(),
              which use fast linear programming machinery.
            - Routine connectedSumDecomposition() now works for non-orientable
              triangulations also (arXiv:1212.1441).  There is a caveat if
              there are embedded two-sided projective planes (see the
              documentation for details), and so the return type is now a
              signed long to allow for error conditions to be returned.
            - New routine connectedSumWith() for building connected sums.
            - New routine isIdenticalTo().
            - New routine isEmpty().
            - New local modification oneFourMove().
            - New routines findAllIsomorphisms() and makeCanonical().
            - Several isomorphism-related routines have been moved into
              the dimension-agnostic NGenericTriangulation template, and
              isomorphism signature routines now inherit directly from
              NGenericTriangulation instead of using wrappers.
              See the NGenericTriangulation notes above for details.
            - New routine getNumberOfBoundaryTriangles().
            - New routine puncture().
            - New routines snapPea(std::ostream&) and saveSnapPea().
              These (and the existing snapPea()) are now the preferred ways
              of exporting an NTriangulation to SnapPea's native file format.
            - New routines recogniser(), recogniser(std::ostream&),
              saveRecogniser(), plus US-spelled variants recognizer(), etc.
              These are now the preferred ways of exporting data for
              Matveev's 3-manifold recogniser.
            - Routines snapPea() and saveSnapPea() now do nothing if the
              triangulation is empty.
        Class NVertex:
            - Renamed getLinkEulerCharacteristic() to getLinkEulerChar(), which
              is easier on the fingers.  The old name has been kept as a
              deprecated alias for backward compatibility.
            - New routine index().
        Class NVertexEmbedding:
            - New convenience operators == and !=.
        Class NXMLSnapPeaReader:
            - New I/O class for the new SnapPea triangulation packet type.
        Class SnapPeaException, SnapPeaFatalError, SnapPeaMemoryFull:
            - New exceptions to be thrown by the SnapPea kernel.
        Enum SurfaceExportFields:
            - Moved from foreign/csvsurfacelist.h to
              surfaces/nnormalsurfacelist.h.
        Routine open():
            - New routine which is now the preferred way to read a
              native Regina data file.
        Routine readFileMagic(), readXMLFile():
            - Renamed to regina::open(), and now declared in npacket.h.
              The old names are deprecated but kept for backward compatibility.
        Routine readPDF():
            - Deprecated, in favour of the new filename-based NPDF constructor.
            - Explicitly return 0 if the given file exists but is empty.
        Routine readSnapPea():
            - Both variants of this routine are now deprecated, in favour of the
              new NSnapPeaTriangulation constructor which preserves additional
              SnapPea-specific data.  The old routines have been kept for
              backward compatibility, and (unlike the new routines) retain
              their old "lossy" behaviour (i.e., returning an NTriangulation
              that drops any SnapPea-specific data, such as peripheral curves).
        Routine writeCSVStandard(), writeCSVEdgeWeight():
            - Renamed to NNormalSurfaceList::saveCSVStandard() and
              NNormalSurfaceList::saveCSVEdgeWeight().  The old names
              are deprecated but have been kept for backward compatibility.
        Routine writePDF():
            - Renamed to NPDF::savePDF().  The old name is deprecated but has
              been kept for backward compatibility.  The new NPDF::savePDF()
              has a slight change in behaviour: if the PDF packet contains
              no data then the old routine created an empty file and returned
              true, whereas the new routine does nothing and returns false.
        Routine writeRecogniser(), writeRecognizer():
            - Renamed to NTriangulation::saveRecogniser() / saveRecognizer().
              The old names are deprecated but kept for backward compatibility.
              The new versions have a change in behaviour, in that they now
              require a non-empty filename (the old behaviour can be recreated
              by calling NTriangulation::recogniser() instead).
        Routine writeSnapPea():
            - The two variants of this routine have been renamed as
              NTriangulation::snapPea(std::ostream&) and
              NTriangulation::saveSnapPea(const char*).  The old names
              are deprecated but have been kept for backward compatibility.
        Routine writeXMLFile():
            - Renamed to NPacket::save().  The old name is deprecated but
              has been kept for backward compatibility.
        Header csvsurfacelist.h:
            - Deprecated.  The declaration of SurfaceExportFields is now
              in surfaces/nnormalsurfacelist.h instead.  The old header
              now includes surfaces/nnormalsurfacelist.h automatically.
        Header nxmlcallback.h, nxmlelementreader.h:
            - Moved from file/ into utilities/.  The old headers have
              been kept for backward compatibility.
        Header permconv.h:
            - New conversion routines perm3to5() and perm5to3().
    USER INTERFACE:
        - The commit/refresh buttons are gone: changes are now committed
          automatically.
        - Many other changes that implement the engine updates listed above.
    UTILITIES:
        censuslookup:
            - New command-line utility for looking up triangulations in
              Regina's census databases.
        tricensus:
            - New argument -h/--minhyp for enumerating minimal ideal
              triangulations of cusped finite-volume hyperbolic 3-manifolds.
    TEST SUITE:
        - The test suite will no longer be covered by this changelog, since
          changes to the test suite have not been logged thoroughly for some
          years now (i.e., releases typically have many more new tests than are
          being listed here).  If you ever want to see what is currently
          covered by the test suite, you can always run "make test ARGS=-V"
          and watch the tests scroll by.

Version 4.95  [ 12 November, 2013 ]

    GENERAL:
        - Updated the bundled copy of Normaliz to version 2.10.1 (27 June 2013).
        - All 2-faces of a triangulation are now called "triangles" (not
          just "faces" as before).  This is to avoid ambiguity in dimension.
        - Regina and SnapPy can now talk directly via python: on many
          systems, 'import snappy' from either a GUI python console or
          the command-line regina-python tool should work out of the box.
        - Packets in a data file are no longer required to have unique labels.
    ENGINE:
        Class Dim2BoundaryComponent:
            - Detailed string output (via detail() / toStringLong()) now
              outputs details of the constituent edges.
        Class Dim2Component:
            - New routines getNumberOfSimplices() and getSimplex(), which are
              dimension-agnostic aliases for getNumberOfTriangles() and
              getTriangle().
            - New template routine getNumberOfFaces<dim>(), which is a
              dimension-agnostic routine for counting faces of any dimension.
            - Detailed string output (via detail() / toStringLong()) now
              outputs details of the constituent triangles.
        Class Dim2Edge:
            - Detailed string output (via detail() / toStringLong()) now
              outputs details of where the edge appears in each triangle.
        Class Dim2Triangulation:
            - Now inherits from the new helper class NGenericTriangulation<2>.
            - New routine isoSigComponentSize() for extracting the number of
              triangles from a signature (inherited from NGenericTriangulation).
            - New "magic constructor" that attempts to interpret a given
              string as a 2-manifold triangulation under several possible
              encodings (currently only isomorphism signatures are supported
              for 2-manifolds, but this list may grow in the future).
            - Routine isoSig() now takes an optional argument that returns
              the isomorphism with the reconstruction from fromIsoSig().
        Class Dim2Vertex:
            - Detailed string output (via detail() / toStringLong()) now
              outputs details of where the vertex appears in each triangle.
        Class NBoundaryComponent:
            - Renamed getFace() and getNumberOfFaces() to getTriangle()
              and getNumberOfTriangles().  The old names are deprecated but
              have been kept for backward compatibility.
            - Detailed string output (via detail() / toStringLong()) now
              outputs details of the constituent triangles or vertex.
        Class NComponent:
            - Renamed getFace() and getNumberOfFaces() to getTriangle()
              and getNumberOfTriangles().  The old names are deprecated but
              have been kept for backward compatibility.
            - Detailed string output (via detail() / toStringLong()) now
              outputs details of the constituent tetrahedra.
        Class NEdge:
            - Detailed string output (via detail() / toStringLong()) now
              outputs details of where the edge appears in each tetrahedron.
        Class NEulerSearcher:
            - A new subclass of NGluingPermSearcher that can enforce an
              arbitrary fixed Euler characteristic on the vertex links.
        Struct NewNormalSurfaceVector:
            - Moved into registryutils.h and redesigned as the more general
              template struct NewFunction1<>.  The old type is equivalent to
              NewFunction1<NNormalSurfaceVector, size_t>, and a deprecated
              typedef has been kept for backward compatibility.
        Class NExampleTriangulation:
            - Routines weberSeifert() / seifertWeber(), bingsHouse(), weeks()
              and poincareHomologySphere() all now build oriented
              triangulations.
        Class NFace:
            - Renamed to NTriangle.  The old name is deprecated but has
              been kept as a typedef for backward compatibility.
        Class NFaceEmbedding:
            - Renamed the class to NTriangleEmbedding, and renamed getFace()
              to getTriangle().  The old names are deprecated but have been
              kept for backward compatibility.
        Class NGenericFacetPairing:
            - Renamed toString() to the simpler-to-type str().  The old name
              has been kept as a deprecated alias.
        Class NGenericTriangulation:
            - New template helper class that allows different triangulation
              classes to share the same implementations of member functions.
              Currently this class implements isoSig() and fromIsoSig().
        Class NGlobalDirs:
            - Routine pythonModule() now returns an empty string if the
              module is installed in the standard python site-packages
              directory (now the default for an XDG install).
        Class NGroupPresentation:
            - Renamed toStringCompact() to compact().  The old name has
              been kept as a deprecated alias.
        Class NInteger, NLargeInteger:
            - Fixed a (thankfully hard-to-trigger) error in the mod operators.
              The error was triggered on (x % m) or (x %= m) when:
              (i) x was negative and stored as a native integer;
              (ii) m could fit into a native integer but was unnecessarily
              stored as a large GMP integer; (iii) x <= m < |x|.  The result
              was then reported as x (i.e., the mod operation did nothing).
            - Fixed a (thankfully even-harder-to-trigger) error in
              the GCD operation.  This error was triggered only when
              computing gcd(LONG_MIN, 0), for either order of the operands.
        Class NNormalSurface, NNormalSurfaceVector:
            - Renamed getFaceArcs() to getTriangleArcs().  The old name is
              deprecated but has been kept for backward compatibility.
            - Incorporated the new fast branch-and-bound machinery into
              NNormalSurface::isIncompressible().
            - All normal surface vector classes have now gained the enum
              constant coordType (representing the corresponding NormalCoords
              constant), and the typedef Info (representing the
              template specialisation NormalInfo<coordType>).
            - The requirements for new vector subclasses have changed, since the
              old macro-based registry was replaced with the new template-based
              registry.  See the NNormalSurfaceVector class notes for details.
            - Python users can now create a normal surface by hand, e.g.,:
              NNormalSurface(tri, NS_STANDARD, [ 1, 2, 0, ... ]).
        Class NNormalSurfaceList:
            - Re-enabled enumeration using NS_HILBERT_FULLCONE, which previously
              returned an empty list.  Users will not be affected unless
              they were explicitly asking for this much slower algorithm.
            - Routine flavour() has been renamed to coords().  The old
              name remains for now as a deprecated alias.
        Class NNormalSurfaceSubset:
            - Routine getFlavour() has been renamed to coords().  The old
              name remains for now as a deprecated alias.
        Enum NormalCoords:
            - Renamed NS_FACE_ARCS to NS_TRIANGLE_ARCS.  The old name is
              deprecated but has been kept for backward compatibility.
        Class NormalFlavour<...>, NormalInfo<...>:
            - This recently-added registry helper template has changed since
              the last release.  Since this is a very new class whose primary
              role is in the redesign of the coordinate system registry,
              no backward compatibility aliases are provided.
            - The template itself has been renamed from NormalFlavour<...>
              to NormalInfo<...>.
            - The declaration has moved from flavourregistry.h to
              normalsurface.h, and the specialisations have moved to the
              corresponding coordinate system headers (nsstandard.h and so on).
            - The typedefs Vector, StandardFlavour and ReducedFlavour
              have been renamed to Class, Standard and Reduced.
        Class NPacket:
            - The requirements for new subclasses have changed, since the old
              macro-based registery was replaced with the new template-based
              registry.  See the NPacket class notes for details.
            - The constant packetType is now a compile-time enum constant,
              not a static const int.
            - The new routine getHumanLabel() returns the packet label,
              but adjusted for human-readable output.  In particular, an
              empty label will be replaced by "(no label)".
            - Routine getFullName() now makes labels more suitable for
              human-readable output as described above.
            - New routine internalID() to produce a string that uniquely
              identifies the packet (which nowadays the packet label does not).
        Class NPerm3, NPerm4, NPerm5:
            - New dimension-agnostic aliases orderedSn, SnIndex() and
              orderedSnIndex().  These all reference existing arrays/routines
              involving S3, S4 or S5 in NPerm3, NPerm4 and NPerm5 respectively.
            - Renamed toString() to the simper-to-type str().  The old name
              has been kept as a deprecated alias.
        Class NPillowTwoSphere:
            - Renamed getFace() and getFaceMapping() to getTriangle()
              and getTriangleMapping().  The old names are deprecated but
              have been kept for backward compatibility.
        Class NScript:
            - Variables are now stored as pointers to packets, not string-based
              packet labels.  This affects the API (in a non-backward-
              compatible way), the behaviour (e.g., renaming a packet will
              not affect any script variable that references it), and the
              data file format (packets now have IDs that scripts can use to
              reference them).
        Class NSnapPeaTriangulation:
            - Updated the SnapPea kernel to the one shipped with SnapPy 2.0.3.
            - New routines randomize() / randomise() to randomly retriangulate.
        Class NSurfaceFilter:
            - The requirements for new subclasses have changed, since the old
              macro-based registry was replaced with the new template-based
              registry.  See the NSurfaceFilter class notes for details.
            - The constant filterID has been renamed to filterType, and
              is now a compile-time enum constant (not a static const int).
              The old name has been kept as a deprecated alias.
            - Routines getFilterID() and getFilterName() have been renamed
              to getFilterType() and getFilterTypeName().  The old names
              have been kept as deprecated aliases.
        Class NTetrahedron:
            - Renamed getFace() and getFaceMapping() to getTriangle()
              and getTriangleMapping().  The old names are deprecated but
              have been kept for backward compatibility.
        Class NThread:
            - New routine join() to wait for threads to finish.
        Class NTriangle:
            - Detailed string output (via detail() / toStringLong()) now
              outputs details of where the triangle appears in each tetrahedron.
        Class NTriangulation:
            - New routines isIrreducible(), knowsIrreducible(),
              isHaken(), knowsHaken(), and knowsCompressingDisc().
            - Routine hasCompressingDisc() has been updated to use the new
              fast branch-and-bound machinery.
            - New routines getNumberOfSimplices() and getSimplex(), which are
              dimension-agnostic aliases for getNumberOfTetrahedra() and
              getTetrahedron().
            - New template routine getNumberOfFaces<dim>(), which is a
              dimension-agnostic routine for counting faces of any dimension.
            - Now inherits from the new helper class NGenericTriangulation<3>.
            - New routine isoSigComponentSize() for extracting the number of
              triangles from a signature (inherited from NGenericTriangulation).
            - Routine isoSig() now takes an optional argument that returns
              the isomorphism with the reconstruction from fromIsoSig().
            - New routines snapPea() and fromSnapPea() to import and export
              SnapPea data using strings, without writing to the filesystem.
            - New "magic constructor" that attempts to interpret a given
              string as a 3-manifold triangulation under several possible
              encodings.
            - Routine isThreeSphere() now includes a fast check for an
              "obviously" trivial fundamental group.
            - Renamed FaceIterator, faceIndex(), getFace(), getFaces(),
              getNumberOfFaces() and hasBoundaryFaces(), where "face"
              now becomes "triangle".  The old names are deprecated but
              have been kept for backward compatibility.
            - Results from hasCompressingDisc() and isHaken() are now
              stored in data files.
            - The output from getPacketTypeName() has changed from
              "Triangulation" to "3-Manifold Triangulation".
        Class NVertex:
            - Added buildLinkDetail(), which returns details of how triangles
              of the vertex link are embedded within individual tetrahedra.
            - Detailed string output (via detail() / toStringLong()) now
              outputs details of where the vertex appears in each tetrahedron.
        Class NXMLPacketReader, NXMLTreeResolver, NXMLTreeResolutionTask:
            - The API for reading packets from an XML data file has changed to
              incorporate the new NXMLTreeResolver class, which allows the
              resolution of dangling packet references after an entire
              data file has been read.
        Class PacketInfo:
            - Template classes that store traits of the various packet types.
              These are used with the new forPacket() template functions.
        Enum PacketType:
            - A new enumeration that contains constants representing
              different packet types.  Include "packet/packettype.h".
        Struct Returns:
            - Moved into utilities/registry.h.  However, its contents are
              still included from its previous header surfaces/filterregistry.h.
        Class ShareableObject:
            - Renamed toString() and toStringLong() to the simper-to-type str()
              and detail().  The old names have been kept as deprecated aliases.
        Class SurfaceFilterInfo:
            - Template classes that store traits of the various normal
              surface filter classes.  These are used with the new
              forFilter() template functions.
        Enum SurfaceFilterType:
            - A new enumeration that contains constants for different types of
              normal surface filter.  Include "surfaces/surfacefiltertype.h".
        Routine forFlavour(), forCoords():
            - Renamed each variant of forFlavour() to forCoords().  The
              old names have been kept as deprecated aliases.
        Routine stringToToken():
            - Moved from foreign/snappea.h into utilities/stringutils.h.
        Routine readSnapPea(), writeSnapPea():
            - Added istream/ostream versions of these routines.
            - In writeSnapPea(), the NTriangulation& argument is now const.
        Headers dimtraits.h, nfacetspec.h, ngenericisomorphism.{h,tcc}:
            - Moved from triangulation/ to generic/.  The old header locations
              are now deprecated.  They have been kept for backward
              compatibility, but simply include the new headers instead.
        Header filterregistry.h:
            - The REGISTER_FILTER macros have been removed.  To iterate through
              surface filter types, use the new forFilter() template functions.
        Header flavourregistry.h, coordregistry.h:
            - Renamed flavourregistry.h to coordregistry.h.  The old header
              has been kept as a deprecated alias.
            - The REGISTER_FLAVOUR macros have been removed.  To iterate through
              coordinate systems, use the forCoords() template functions.
        Header packetregistry.h:
            - The REGISTER_PACKET macros have been removed.  To iterate through
              packet types, use the new forPacket() template functions.
        Headers *.tcc:
            - All *.tcc headers have been renamed as *-impl.h, to play
              better with development IDEs.  The old header names are now
              deprecated but have likewise been kept for backward compatibility.
    USER INTERFACE:
        - The root container packet is now hidden from the user (it still
          exists internally within the packet tree).
        - The triangulation viewer now explicitly states "not oriented"
          for orientable-but-not-oriented triangulations.
        - The old regina-kde placeholder app (which did nothing but pop up
          a message directing the user to the new regina-gui) has been removed.
        - The boundary component viewer now displays more detailed information.
    PYTHON:
        - The python module 'regina' now has its own __init__.py, and loads
          'regina.engine' as an extension submodule.  All symbols from
          regina.engine are imported directly into 'regina', so users can
          continue to work directly with the 'regina' namespace as before.
        - For an XDG build (e.g., on GNU/Linux), the python module is now
          installed in the standard python site-packages directory, which
          means you can easily import the module from a normal python session.
        - Added a useful __repr__ for the core types NInteger, NLargeInteger,
          NRational, NPerm3, NPerm4 and NPerm5.
    TEST SUITE:
        - More NInteger / NLargeInteger tests, this time comparing operations
          when the same arguments are coerced from natives to GMP integers.
        - NBitmask tests for the bits() function.
        - Added python tests for the Orb import filter; thanks to
          Craig Hodgson for the sample files.

Version 4.94  [ 24 September, 2013 ]

    GENERAL:
        - Old-style binary files are no longer supported.  These have not been
          in use for over a decade.  If you have an old-style binary file that
          you need to use, install Regina 4.93 and use the regconvert tool.
        - Widespread alignment of integer sizes throughout the code.
          Many integers have changed from int to long, or from unsigned to
          unsigned long (or size_t), throughout the API.
        - Fixed some minor memory leaks.
    ENGINE:
        Class NAbelianGroup, NGroupExpression, NGroupExpressionTerm,
                NGroupPresentation:
            - Removed writeToFile(NFile&) and readFromFile(NFile&, ...),
              which were used for old-style binary files.
        Class NAngleStructure:
            - Removed writeToFile(NFile&) and readFromFile(NFile&, ...),
              which were used for old-style binary files.
        Class NAngleStructureList:
            - More frequent and robust cancellation checking during
              enumeration of vertex angle structures.
        Class BanConstraintBase, BanNone, BanBoundary, BanTorusBoundary:
            - New constraint classes for use with the new tree traversal code
              for enumerating normal surfaces.  See NTreeTraversal for details.
        Class Dim2Census, Dim2EdgePairing, Dim2GluingPerms,
                Dim2GluingPermSearcher:
            - New classes for building a census of 2-manifold triangulations.
        Class Dim2TriangleEdge:
            - New convenience typedef for NFacetSpec<2>.
        Class Dim2Triangulation:
            - New 2-manifold triangulation class.  This is a new packet
              type that can be independently stored in data files.
        Class Dim2BoundaryComponent, Dim2Component, Dim2Edge, Dim2EdgeEmbedding,
                  Dim2Isomorphism, Dim2Triangle, Dim2Vertex,
                  Dim2VertexEmbedding, NXMLDim2TriangulationReader:
            - New classes to support Dim2Triangulation.
        Class Dim2ExampleTriangulation:
            - New class for building common 2-manifold triangulation.
              Includes support for every possible 2-manifold.
        Class DimTraits:
            - New template class to assist with dimension-agnostic code.
        Class Flags:
            - New template class for forming bitwise combinations of
              flags based on enumeration values.
        Class HashPointer, HashString:
            - Removed, after being deprecated for a very long time now.
        Class IntOfSize:
            - New template class for using native integer types whose sizes
              are not determined until compile time.
        Class LPConstraintBase, LPConstraintSubspace, LPConstraintNone,
                LPConstraintEuler, LPConstraintNonSpun:
            - New constraint classes for use with the new tree traversal code
              for enumerating normal surfaces.  See NTreeTraversal for details.
        Class LPData, LPInitialTableaux, LPMatrix:
            - New classes that implement the dual simplex method, for use with
              the new tree traversal code for enumerating normal surfaces.
              See NTreeTraversal for details.
        Class NAbelianGroup:
            - New convenience routines isZ() and isZn().
        Class NBlockedSFS:
            - Now supports Seifert fibred spaces with boundary.
        Class NCensus:
            - The NProgressManager* argument has been removed from formCensus().
              If you are doing serious census generation, use the command-line
              utility tricensus (or tricensus-mpi) instead.
        Class NClosedPrimeMinSearcher, NCompactSearcher:
            - Improved the way in which cones and L(3,1) spines are
              detected and pruned during census enumeration.
            - Improved the way in which too many high degree edges are
              detected and pruned during census enumeration.
        Class NDoubleDescription:
            - More frequent polling for cancellation.
            - The progress tracker passed to enumerateExtremalRays() is now of
              class NProgresstracker, not NProgressNumber.
        Class NEdge:
            - New convenience routine getTriangulation().
        Class NEnumConstraintList:
            - This now holds unsigned longs, not unsigned ints, for
              consistency with the integer types used for NVector indexing.
        Class NFace:
            - New convenience routine getTriangulation().
        Class NFacePairing:
            - Now derives from the template base class NGenericFacetPairing<3>.
            - Renamed getNumberOfTetrahedra() to size().  The old name
              is deprecated, and will be removed in a future release.
        Class NFile, NFilePropertyReader:
            - Removed these classes, which were used for old-style binary files.
        Class NFileInfo:
            - Removed TYPE_BINARY, which was used for old-style binary files.
        Class NGenericFacetPairing:
            - New template base class that contains dimension-agnostic
              code for representing face/facet pairings.
        Class NGenericIsomorphism:
            - New template base class that contains dimension-agnostic
              code for representing isomorphisms between triangulations.
        Class NGroupExpression:
            - New routines wordLength(), erase(), cycleLeft(), cycleRight(),
              invert(), writeTeX(), and a version of writeText()
              that takes an extra argument to control the output style.
        Class NGroupPresentation:
            - Finally intelligentSimplify() really is intelligent.  It
              now uses Dehn simplification / small cancellation theory.
            - New routine intelligentSimplify(NHomGroupPresentation*)
              for keeping track of how the group was simplified.
            - New routines relatorLength(), abelianlisation(),
              markedAbelianisation(), writeTeX(), toTeX(),
              writeTextCompact() and toStringCompact().
            - More readable output from writeTextLong().
            - New assignment operator (=).
        Class NHilbertCD:
            - The NProgressMessage* argument to enumerateHilbertBasis()
              has been removed, since in reality the current algorithm offers
              no sensible progress tracking or cancellation polling.
        Class NHilbertDual:
            - More frequent polling for cancellation.
            - The progress tracker passed to enumerateHilbertBasis() is now of
              class NProgressTracker, not NProgressNumber.
        Class NHilbertPrimal:
            - The progress tracker passed to enumerateHilbertBasis() is now of
              class NProgressTracker, not NProgressMessage.
        Class NHomGroupPresentation:
            - New class to represent homomorphisms between groups.
        Class NHomMarkedAbelianGroup:
            - New routine torsionSubgroup().
        Class NHomologicalData:
            - Removed all dependencies on the old NIndexedArray.
        Class NIndexedArray:
            - Removed, after being deprecated for a very long time now.
        Class NInteger:
            - NInteger is a typedef for the new template class
              NIntegerBase<false>, which offers fast arbitrary precision
              integers but does not support infinity.
        Class NIntegerBase:
            - This is a new template class that supercedes (and is based on)
              the old NLargeInteger.  The boolean template argument indicates
              whether the class supports infinity as an allowed value.
            - Heavily rewritten from the old NLargeInteger: this class works
              with native C/C++ integers for as long as possible, and only
              switche to GMP when it becomes unavoidable.  This makes the code
              enormously faster (rough testing suggests a roughly 7x speedup).
            - Made the destructor non-virtual to avoid the unwanted class
              overhead that comes with polymorphism.
            - Added new routines that were not in the old NLargeInteger,
              including isZero(), sign(), gcdWith(), lcmWith(), and
              nativeValue<bytes>().
        Class NIsomorphism:
            - Now a subclass of NGenericIsomorphism<3>, with inherited
              dimension-agnostic aliases for several routines.
        Class NLargeInteger:
            - NLargeInteger is now a typedef for the new template class
              NIntegerBase<true>, and maintains backward compatibility.
            - Performance is much, much faster; see NIntegerBase for details.
        Class NLocalFileResource, NRandomAccessResource:
            - Removed these classes, which were used for old-style binary files.
        Class NMarkedAbelianGroup:
            - New routines torsionSubgroup() and torsionInclusion().
        Class NMatrix:
            - New routine isZero().
        Class NNativeInteger:
            - New template class that wraps native integer types with very
              little overhead and offers an interface compatible with NInteger.
        Class NNativeLong:
            - A convenience typedef for the new class NNativeInteger<long>.
        Class NNormalSurface:
            - Routine boundarySlopes() now requires that the
              triangulation is oriented (otherwise SnapPea will relabel
              tetrahedron vertices and the matrix returned will be null).
            - Routines findNonTrivialSphere() and findVtxOctAlmostNormalSphere()
              are deprecated.  Use NTriangulation::hasNonTrivialSphereOrDisc()
              and NTriangulation::hasOctagonalAlmostNormalSphere() instead.
            - Removed writeToFile(NFile&) and readFromFile(NFile&, ...),
              which were used for old-style binary files.
        Class NNormalSurfaceList:
            - New routines which() and algorithm() now retain details of
              which surfaces where enumerated and how this was done.
            - Now uses the new tree traversal method as a preferred
              enumeration algorithm where possible.  This is a significant
              improvement upon the old double description method.  See
              NTreeEnumeration and arXiv:1010.6200 for details.
            - The coordinate flavours (STANDARD, QUAD, etc.) are deprecated,
              and have changed from integers to NormalCoords enum types.
              Instead of these, use the NormalCoords enum values directly
              (NS_STANDARD, NS_QUAD, etc.).  For both C++ and Python users,
              these enum values are available directly in the namespace scope.
            - More frequent and robust cancellation checking during
              enumeration of vertex surfaces.
            - The old enumeration routines have been deprecated.  These
              include enumerate(NTriangulation*, int, bool, NProgressManager*),
              enumerateStandardDirect(), enumerateStandardANDirect(),
              enumerateFundPrimal(), enumerateFundDual(),
              enumerateFundCD() and enumerateFundFullCone().
              Users should now use the "universal" enumeration routine
              enumerate(NTriangulation*, NormalCoords, NormalList, NormalAlg,
              NProgressTracker*), which offers sensible default as well
              as fine-grained control over the underlying algorithms.
            - In all enumeration routines that take progress trackers, the
              old-style NProgressManager* arguments have been replaced with
              NProgressTracker* arguments, which are more flexible and
              more streamlined.
            - The routine getFlavour() is now renamed to flavour().
              The old getFlavour() is still available but deprected.
            - This class no longer inherits from NSurfaceSet (which has been
              removed).  As a result, getShareableObject() is no longer
              necessary and has likewise been removed.
        Enum NormalCoords:
            - A new enumeration that contains constants for different normal
              surface coordinate systems.  Include "surfaces/normalcoords.h".
        Class NormalFlavour:
            - Template classes that store traits of the various normal
              surface coordinate systems.  These are used with the new
              forFlavour() template functions.
        Enum NormalListFlags, Class NormalList:
            - Flags that specify which normal surfaces a particular list
              represents within a given triangulation.
        Enum NormalAlgFlags, Class NormalAlg:
            - Flags that specify details and parameters of normal surface
              enumeration algorithms.
        Class NPacket:
            - Fix crash when sortChildren() is run on the root packet.
            - Removed writePacket(NFile&) and readPacket(NFile&), which
              were used for old-style binary files.
        Class NPerm3, NPerm4, NPerm5:
            - New dimension-agnostic alias Sn that refers to S3, S4 and S5 in
              NPerm3, NPerm4 and NPerm5 respectively.
            - New dimension-agnostic alias Sn_1 that refers to S2, S3 and S4 in
              NPerm3, NPerm4 and NPerm5 respectively.
            - New dimension-agnostic enum constants nPerms and nPerms_1 that
              contain the number of permutations in Sn and Sn_1 respectively.
            - New construtors that take an array of images.
            - NPerm3 and NPerm5 now have a copy of S2 (which NPerm4 already
              had).  Likewise, NPerm5 now has a copy of S3, orderedS3,
              S4 and orderedS4 (which NPerm4 again already had).
            - NPerm4::invS2 and NPerm4::invS3 are deprecated: the former
              is unnecessary, and the latter is identical to NPerm3::invS3.
            - NPerm3 now has a transposition constructor: NPerm3(a,b).
        Class NProgress, NProgressFinished, NProgressManager,
                NProgressMessage, NProgressNumber, NProgressStateNumeric:
            - Deprecated in favour of the new NProgressTracker (see below).
        Class NProgressTracker:
            - A new unified and streamlined progress tracking mechanism that
              replaces the old suite of NProgress classes (i.e.,
              NProgressManager and the NProgress class hierarchy).
        Class NQitmask1, NQitmask2:
            - Fast classes for working with 0/1/2/3 "qits", i.e., "base 4 bits".
        Class NSatBlock:
            - Routine nextBoundaryAnnulus() has acquired an extra boolean
              argument, which allows us to choose between "next" and "previous".
        Class NSatRegion:
            - Routine createSFS() no longer need to be given the number
              of boundary components, and now supports Klein bottle
              boundaries.  The old two-argument version is now deprecated.
        Class NSnapPeaTriangulation:
            - Updated the SnapPea kernel to the one shipped with SnapPy 1.8.0.
            - New routine toRegina() to extract the underlying SnapPea
              triangulation, or to see exactly how SnapPea has relabelled
              and/or retriangulated.
            - New routine canonize() to produce the canonical retriangulation
              of the canonical cell decomposition.
        Class NSurfaceFilter:
            - Removed writeFilter(NFile&) and readFilter(NFile&, ...),
              which were used for old-style binary files.
        Class NSurfaceSet:
            - Removed.  The corresponding functionality has been moved directly
              into the subclasses NNormalSurfaceList and NSurfaceSubset.
        Class NSurfaceSubset:
            - No longer inherits from NSurfaceSet (which has been removed).
              As a result, getShareableObject() is no longer necessary and
              has likewise been removed.
            - The constructor now takes a reference to an NNormalSurfaceList,
              not an NSurfaceSet.
        Class NTetrahedron:
            - New dimension-agnostic aliases adjacentSimplex() and
              adjacentFacet().  These are identical to adjacentTetrahedron()
              and adjacentFace() respectively, and can help with
              writing code that works with more than one dimension.
        Class NTreeTraversal, NTreeEnumeration, NTreeSingleSolution:
            - New class for enumerating vertex normal surfaces and
              locating a single vertex normal surface under some linear
              constraint (such as positive Euler characteristic).  These are a
              significant improvement upon the old double description method.
              For details see arXiv:1010.6200 and arXiv:1211.1079 respectively.
        Class NTriangulation:
            - New routine drillEdge() to drill out a regular
              neighbourhood of an edge.
            - New optimised routines hasNonTrivialSphereOrDisc() and
              hasOctagonalAlmostNormalSphere() that use linear programming
              where possible to avoid a full enumeration of vertex surfaces.
              See arXiv:1211.1079 for details.
            - Some routines are now *much* faster for larger triangulations,
              thanks to the new linear programming code (arXiv:1211.1079).
              These include isZeroEfficient(), isThreeSphere(), isSolidTorus(),
              connectedSumDecomposition(), and makeZeroEfficient().
            - Rewrote barycentricSubdivision(): the code is now clearer,
              but note that the precise labelling of the new tetrahedra has
              changed from earlier versions of Regina.
            - Routine insertTriangulation() now works in the case where
              a triangulation tries to insert itself.
            - New dimension-agnostic aliases getNumberOfSimplices(),
              getSimplices(), getSimplex(), simplexIndex(), newSimplex(),
              removeSimplex(), removeSimplexAt() and removeAllSimplices().
              These are identical to the corresponding routines for
              operating on tetrahedra, and can help with writing code that
              works with more than one dimension.
            - Fixed isZeroEfficient(), which was reporting incorrect results
              for ideal triangulations.
            - Removed the old (and slow) getTetrahedronIndex(), getFaceIndex()
              and so on.  Use tetrahedronIndex(), faceIndex(), etc. instead.
            - All routines that took stdhash::hash_set arguments now take
              std::set arguments instead.
        Class NTritmask1, NTritmask2:
            - Fast classes for working with 0/1/2 trits, i.e., "ternary bits".
        Class NTypeTrie:
            - A fast data structure for storing zero/non-zero patterns in
              vertex normal surfaces.  This supports the new tree
              traversal enumeration code; see NTreeTraversal for details.
        Class NVertex:
            - New routine buildLink() to triangulate the vertex link.
            - New convenience routine getTriangulation().
        Class ZBuffer:
            - Updated xsgetn() to support n larger than UINT_MAX.
        Routine base64Decode(), base64Encode():
            - Replace the old GPL-licensed implementation with a different
              MIT-licensed implementation.  Functionality is the same.
        Routine forFlavour():
            - New template functions that offer a typesafe way of iterating
              through cases of different normal coordinate systems without
              abusing the C++ preprocessor.  These should be used instead of
              the old (and now deprecated) REGISTER_FLAVOUR macros.  Variants
              of forFlavour() are offered for different function types.
        Routine readFromFile(), writeToFile():
            - Removed, since these were used with old-style binary files.
        Routine readOrb():
            - Updated to correctly read the modern (and more verbose)
              Orb file format.  Thanks to Lorenzo Losa for the patch.
        Typedef NFacePairingIsoList, UseFacePairing:
            - These typedefs have been renamed as NFacePairing::IsoList
              and NFacePairing::Use respectively.  The old typedefs are
              deprecated, and will be removed in some future release.
        Header flavourregistry.h:
            - The old REGISTER_FLAVOUR macros are now deprecated, and will
              eventually be removed.  The preferred way to iterate through
              coordinate flavours is the new forFlavour() template functions.
        Header hashmap.h, hashset.h, hashutils.h:
            - Removed, after being deprecated for a very long time now.
        Header nlargeinteger.h:
            - Deprecated in favour of the new ninteger.h.
    USER INTERFACE:
        In addition to incorporating the new mathematical changes above:
            - The preference dialog is somewhat simpler now.
              + Some preferences are gone, and instead Regina simply remembers
                your last selection (e.g., default tabs for various viewers).
              + Some preferences have just been removed from the dialog (e.g.,
                the calculations thresholds), though users who really need
                these can still access them through the configuration file.
            - The elementary move dialog contains richer information
              about where the moves can take place, and stays open so that
              you can perform several moves one after another.
    UTILITIES:
        regconvert:
            - The option -b (for old-style binary files) is no longer supported.
        regina-python:
            - Enabled tab completion, courtesy of readline and rlcompleter.
            - The --quiet option no longer lists libraries as they are loaded.
        tricensus:
            - Now takes an optional argument -2/--dim2 to enumerate
              2-manifold triangulations.
            - Now takes an optional argument -c/--subcontainers to store
              triangulations in subcontainers according to face pairings.
    TEST SUITE:
        - Greatly expanded the tests for NLargeInteger and NInteger,
          which are now extremely thorough.
        - New and more thorough NTriangulation tests for barycentric
          subdivision, drilling edges, 0-efficiency testing, 3-sphere
          recognition, connected sum decomposition, solid torus recognition,
          and comparing H1 with the abelianised fundamental group.
        - New NNormalSurfaceList tests for comparing the results of different
          vertex / fundamental surface enumeration algorithms.  Also,
          exhaustive tests over census data now include ideal triangulations.
        - New enumeration tests for Dim2EdgePairing and Dim2Census.
        - New tests for permutation databases Sk and orderedSk.
        - New tests for base64 conversion.
        - Expanded tests for the NRational class.
        - Expanded enumeration tests for facet pairing classes to
          include pairings with boundary facets.

Version 4.93  [ 30 May, 2012 ]

    ENGINE:
        Class NAngleStructure:
            - New routine isVeering() to test for veering structures.
            - Flags (taut/strict/veering) are no longer stored in data files.
        Class NBlockedSFSLoop, NBlockedSFSTriple, NPluggedTorusBundle:
            - Corrected an off-by-one error in computing the genus of certain
              non-orientable base orbifolds for Seifert fibred pieces.
              This only affects census manifolds with >= 12 tetrahedra;
              in particular, no existing census data is affected.
        Class NExampleTriangulation:
            - New routine weeks() to build the Weeks manifold.
        Class NNormalSurface:
            - Routines isOrientable(), isTwoSided() and isConnected() now
              return bool instead of NTriBool.  This helps avoid unintended
              errors in scripts, but be warned: these properties can only be
              computed for compact surfaces (not spun normal surfaces).
            - Routines isIncompressible() and isCompressingDisc() likewise
              now return bool instead of NTriBool.
        Class NTriangulation:
            - New routines isSolidTorus() and knowsSolidTorus()
              for "one-click unknot recognition".
            - Routine hasCompressingDisc() now returns bool instead of NTriBool.
        Class NTriBool:
            - Deprecated.  This class has been replaced with ordinary (two-way)
              bool throughout Regina, and will be removed in a future release.
        Routine writeRecogniser():
            - Added to support sending triangulations to Matveev's
              3-manifold recogniser software.
    USER INTERFACE:
        - Restored File -> Save and File ->Save As, which were missing from
          the main menu in version 4.92.
        - In the triangulation viewer, the old "Surfaces" tab has been renamed
          as the "Recognition" tab, and includes high-level algorithms such as
          3-sphere recognition as well as "opportunistic" combinatorial
          recognition.
        - Replaced the python icon with a generic terminal icon.
        - GUI python consoles now set the variable "item", not "selected".
          This is easier to type, and avoids the misconception that selecting
          a different packet in the tree might change the variable (which it
          doesn't).  The variable "selected" is also set for backward
          compability, though this will be removed in a future release.
        - GUI python consoles will now set item=None if there is
          nothing selected in the packet tree.
        - Simplified the cut/copy/paste behaviour in graphical Python consoles.
        - The knot/link census is now explicitly called the *hyperbolic*
          knot/link census, since non-hyperbolic knots or links are excluded.
    DOCUMENTATION:
        - Layout and navigation improvements in the user handbook.
    TEST SUITE:
        - Added several tests related to Hakenness testing.

Version 4.92  [ 12 April, 2012 ] - The "hello Windows!" release.

    INSTALLATION:
        - Regina now builds and runs under Windows!
        - MacOS users now have a drag-and-drop app bundle, and do not
          need fink at runtime.
        - Linux (and indeed all) users no longer need KDE, since the user
          interface is now Qt-only.
    ENGINE:
        Class NBitmask:
            - Make NBitmask more suitable for use in containers.  Specifically,
              the assignment operator can now be used to initialise an
              uninitialised bitmask or to reset an already-initialised
              bitmask to a different length, and one or both of its
              operands may be invalid.
        Class NBitmask, NBitmask1, NBitmask2:
            - New function lessThan() for lexicographical comparisons.
        Class NDoubleDescription:
            - Removed the inner class LexComp, and replaced it with the new
              global class NPosOrder (see below).  A deprecated typedef
              NDoubleDescription::LexOrder is kept for backward compatibility.
        Class NFacePairing:
            - Function writeDot() can now optionally label graph
              vertices with the corresponding tetrahedron numbers.
            - Added graphviz export routines dot() and dotHeader(), which
              are like writeDot() and writeDotHeader() but return strings
              instead of writing to standard output.
        Class NFacetSpec:
            - New template class that generalises NTetFace to arbitrary
              dimensions.  NTetFace is retained as a convenience typedef,
              but with changes; see the NTetFace notes below.
        Class NGlobalDirs:
            - New routine setDirs() to be used when an application has
              been moved from the cmake-configured installation directory.
        Class NHilbertCD:
            - New class that implements a modified Contejean-Devie algorithm
              for Hilbert basis enumeration, based on the original algorithm in
              "An efficient incremental algorithm for solving systems of
              linear Diophantine equations", Contejean and Devie,
              Inform. and Comput. 113 (1994), 143-172.
        Class NHilbertDual:
            - New class that implements a modified dual algorithm for
              Hilbert basis enumeration, based on the dual algorithm in
              "Normaliz: Algorithms for affine monoids and rational cones",
              W. Bruns and B. Ichim, J. Algebra 324 (2010), 1098-1113.
        Class NHilbertPrimal:
            - New class that enumerates Hilbert bases by decomposing into
              maximal admissible faces and running the primal algorithm from
              Normaliz on each such face.  For details, see
              "Fundamental normal surfaces and the enumeration of Hilbert
              bases", B. Burton, arXiv:1111.7055, November 2011.
        Class NLargeInteger:
            - Made separate constructors and assignment operators for
              arguments of type int, unsigned int, long, and unsigned long.
            - Added ++ and -- operators.
            - Added (long + NLargeInteger) and (long * NLargeInteger) operators.
            - New routines setRaw() and rawData() for interacting directly
              with libgmp and libgmpxx.
        Class NMaxAdmissible:
            - New class for enumerating maximal admissible faces of the
              normal surface solution cone.
        Class NNormalSurface:
            - New routine boundarySlopes() that calculates boundary slopes
              for spun normal surfaces.
            - New routines getOrientedTriangleCoord() and
              getOrientedQuadCoord() for transversely oriented normal surfaces.
        Class NNormalSurfaceList:
            - New routines enumerateFundPrimal() and enumerateFundDual() to
              enumerate fundamental normal surfaces, as well as slower routines
              enumerateFundFullCone() and enumerateFundCD() for comparing
              different enumeration algorithms.
            - New coordinate systems ORIENTED and ORIENTED_QUAD to
              support transverse oriented normal surfaces.
            - New routines beginVectors() and endVectors() and new inner class
              VectorIterator for iterating through raw normal surface vectors.
            - New routine allowsOriented(), indicating whether the underlying
              coordinate system supports transverse orientations.
        Class NNormalSurfaceVector:
            - New routines getOrientedTriangleCoord() and
              getOrientedQuadCoord() for transversely oriented normal surfaces.
            - New routine allowsOriented(), indicating whether the underlying
              coordinate system supports transverse orientations.
        Class NNormalSurfaceVectorOriented, NNormalSurfaceVectorOrientedQuad:
            - New coordinate systems for transversely oriented normal surfaces.
        Class NPacket:
            - Fixed potential crash in fireDestructionEvent().
        Class NPerm3:
            - New routine compareWith() for sorting permutations.
        Class NPerm5:
            - New class describing permutations of five elements.
        Class NPosOrder:
            - Class for sorting hyperplanes during vertex enumeration.
              This is the new name for the old NDoubleDescription::LexComp.
        Class NSnapPeaTriangulation:
            - New routine slopeEquations() that uses code from SnapPy to
              compute boundary slope matrices for cusps.
            - New routine verifyTriangulation() for ensuring that
              SnapPea has not retriangulated unexpectedly.
        Class NSurfaceSet:
            - New routine allowsOriented(), indicating whether the underlying
              coordinate system supports transverse orientations.
        Class NTetFace:
            - Now an instance of the arbitrary-dimension template class
              NFacetSpec.  NTetFace is retained as a typedef, but the fields
              have been renamed from tet/face to the more general simp/facet.
        Class XMLPropertyDict:
            - Removed the optional defaultVal argument from lookup();
              the default is now always the empty string.
        Routines perm4to5, perm5to4, perm3to4, perm4to3:
            - New routines for converting between permutation classes.
        Routine makeEmbeddedConstraints():
            - Added to help generate admissibility constraints based on a
              flavour constant, instead of an NNormalSurfaceVector subclass.
        Routines writeCSVStandard, writeCSVEdgeWeight:
            - Included boundary slopes of spun-normal surfaces in CSV output.
        Macro REGISTER_FLAVOUR:
            - Now requires an additional argument, indicating whether
              the coordinate system supports transverse orientations.
    USER INTERFACE:
        - Ported from KDE to Qt-only.
        - Moved from a single monolithic window to lots of small windows
          (one for the tree, one for each open packets). The old
          interface can be re-enabled through Regina's preferences.
        - Continued the user interface overhaul, again with many more
          improvements that give cleaner and more sensible behaviour
          (too many changes to list individually).
        - Graphical Python consoles now execute "from regina import *"
          automatically.
    UTILITIES:
        regina-python:
            - Now executes "from regina import *" automatically.  You
              can suppress this with the argument --noautoimport.
            - For MacOS users: make sure 32-bit python is called when running
              32-bit fink on a 64-bit machine.
        tricensus:
            - Now outputs all face pairings as it runs, instead of periodic
              snapshots of where the census is up to.

Version 4.91: Internal development version.

Version 4.90  [ 12 September, 2011 ] - First prerelease for version 5.0.

    OVERALL:
        - The graphical user interface has been ported from KDE3 to KDE4.
        - The build system has been ported from autotools to cmake.
        - The built-in portions of the SnapPea kernel have been re-synced
          with the September 2009 version of SnapPea.
    DOCUMENTATION:
        - The users' handbook has undergone a thorough overhaul.  It is
          cleaner, more streamlined, and now full of screenshots.
        - The data file format has been split out of the users' handbook
          and placed in its own separate reference manual.
    ENGINE:
        Typedef AcceptTriangulation:
            - This global typedef has been deprecated.  Please use the
              class typedef NCensus::AcceptTriangulation instead.
        Class BitManipulator, GenericBitManipulator:
            - BitManipulator has new routines firstBit() and lastBit(), which
              return the positions of the first and last true bit respectively.
              This has required the addition of a new non-optimised base class
              GenericBitManipulator, which end users need never use directly.
        Class NAbelianGroup:
            - Routine addRank() now takes a signed integer, so that you
              can subtract from the rank as well as add to it.
            - Two new constructors to compute the homology of a chain complex
              with integer or mod-p coefficients.  Thanks to Ryan Budney.
        Class NAngleStructureList:
            - There is now an option to enumerate only taut angle structures,
              which is significantly faster than enumerating all vertex angle
              structures.  As a result, enumerate() now takes three arguments,
              there is a new routine isTautOnly(), and the data file format
              for angle structure lists contains a new element "angleparams".
            - Renamed allowsStrict() and allowsTaut() to spansStrict() and
              spansTaut().  The old routines are now deprecated but have been
              preserved (for now) for backward compatibility.
        Class NAngleStructureVector:
            - Removed clone().  Just use the copy constructor instead.
        Class NBitmask, NBitmask1, NBitmask2:
            - New operators ^= (XOR), -= (set difference) and = (assignment).
            - New routine truncate(), which truncates a bitmask to a given
              number of bits by setting all subsequent bits to zero.
            - New routines firstBit() and lastBit(), which return the
              positions of the first and last true bit respectively.
            - New convenience typedefs NBitmaskLen8, NBitmaskLen16,
              NBitmaskLen32 and NBitmaskLen64 for fast-and-small bitmasks
              of predetermined sizes.
        Class NCensus:
            - New class typedef NCensus::AcceptTriangulation to replace the
              old global typedef AcceptTriangulation.
        Class NDiscSetTetData:
            - Added assertions in data() to ensure that the given disc
              type and number are valid.  These can be circumvented by
              compiling with -DNDEBUG.
        Class NDoubleDescription:
            - Method enumerateExtremalRays() no longer has the "base" argument
              (which was used for cloning vectors); instead the method takes a
              new template argument specifying a vector class, and new vectors
              are created using the corresponding class constructors.
            - Improved the speed of adjacency testing by using an
              NTrieSet instead of a linear search through all vertices.
              See the NNormalSurfaceList notes below for further information.
            - Method enumerateExtremalRays() now takes an optional argument
              initialRows, allowing the user to force certain hyperplanes
              to be processed first.
        Class NExampleTriangulation:
            - New routine bingsHouse() returning the dual triangulation to
              Bing's house with two rooms.
            - Renamed seifertWeber() to weberSeifert(), for consistency with
              the original paper.  The old routine is now deprecated, but has
              being preserved (for the time being) for backward compatibility.
        Class NFacePairing:
            - Fixed the human-readable output for boundary faces in toString().
              Previously boundary faces were displayed as "n:0"; now they
              are displayed as "bdry".
        Class NFastRay:
            - Merged into the NRay class; see the NRay and NVector changes for
              details.  Because typedefs cannot be templated, there is no
              legacy typedef; instead NFastRay has been removed completely.
        Class NFastVector:
            - Merged into the NVector class; see the NVector changes for
              details.  Because typedefs cannot be templated, there is no
              legacy typedef; instead NFastVector has been removed completely.
        Class NGlobalDirs:
            - New routine data() to return the internal data directory.
        Class NGroupPresentation:
            - Fixed a memory leak in intelligentSimplify().
        Class NIsomorphism:
            - New routine applyInPlace() to directly modify a triangulation.
            - Routine apply() now copies tetrahedron descriptions as
              well as gluings (and so does the new routine applyInPlace()).
        Class NLayeredSurfaceBundle:
            - In isLayeredTorusBundle(), extend the search for possible
              cores to 11 and 12 tetrahedra.
        Class NLargeInteger:
            - New routines randomBoundedByThis(), randomBinary() and
              randomCornerBinary() for pseudo-random number generation.
            - Faster (GMP-native) implementation of swap().
        Class NMarkedAbelianGroup, NHomMarkedAbelianGroup:
            - Both of these classes have much richer interfaces than before,
              and some old routines have now been deprecated.  See the class
              documentation for full details.  Thanks to Ryan Budney.
        Class NMarkedVector:
            - Added swap() to swap the contents of two vectors.
        Class NNormalSurface:
            - New routines isCompressingDisc() and isIncompressible() for
              testing incompressibility.
            - Fixed a memory leak in crush().
        Class NNormalSurfaceList:
            - Sped up enumeration (again), this time by using a
              trie-like structure for adjacency testing.  For the
              Weber-Seifert space this improves speed threefold (roughly).
              Many thanks to Jonathan Shewchuk for encouraging me to
              focus on the adjacency testing bottleneck.
            - New filtering routines filterForLocallyCompatiblePairs() and
              filterForDisjointPairs().
            - New routine filterForPotentiallyIncompressible() to assist with
              bulk incompressibility testing; see arXiv:0909.4625 for details.
            - New routine allowsSpun() to easily identify coordinate systems
              that support spun normal surfaces.
        Class NNormalSurfaceVector:
            - Due to the changes in the NVector hierarchy, clone() is
              now introduced as a virtual function of NNormalSurfaceVector
              (not NVector), and it now returns an NNormalSurfaceVector*.
        Class NPacket:
            - In the python interface, makeOrphan() now returns the packet
              itself and the ownership becomes the responsibility of whoever
              takes this return value.  If nobody takes this return value
              then the packet and its descendants are automatically destroyed.
            - ChangeEventBlock has been renamed to ChangeEventSpan, it
              fires both packetToBeChanged() and packetWasChanged() (on
              construction and destruction respectively), and the
              optional boolean argument is gone (events are now fired always).
              The old class name ChangeEventBlock remains as a
              deprecated typedef for ChangeEventSpan.
            - The protected routine fireChangedEvent() has been removed.  The
              only way to fire a "packet changed" event now is to declare a
              local ChangeEventSpan.
        Class NPacketListener:
            - All events (except for destruction) now come with both future
              and past events: packetToBeChanged() and packetWasChanged(),
              childToBeAdded() and childrenWereAdded(), and so on.
        Class NPerm:
            - Renamed to NPerm4.  The C++ header has also moved from
              triangulation/nperm.h to maths/nperm4.h .  Both the old
              class name and the old header are now deprecated.
            - There are many other changes; see the NPerm4 notes below.
        Class NPerm3:
            - New class describing permutations of three elements.  This
              is extremely fast, using lookup tables for all calculations.
        Class NPerm4:
            - This is the new name for the old class NPerm (see above).
            - New routines S4Index() and orderedS4Index() for reverse
              lookups into the arrays NPerm4::S4 and NPerm4::orderedS4.
            - The constructor that takes an internal permutation code is
              now private, and is replaced by a new static routine
              NPerm4::fromPermCode().  This new routine is easier to
              spot and grep for.
            - The internal permutation codes have changed.  As a result,
              NPerm4 operations are significantly faster.  The old codes
              are now referred to as "first-generation", and the new codes
              are referred to as "second-generation".
            - Routines getPermCode(), setPermCode(), isPermCode() and
              fromPermCode() continue to refer to first-generation codes.
              These old routines are not recommended, since they now incur
              additional overhead.  To replace them, the new (and faster)
              routines getPermCode2(), setPermCode2(), isPermCode2() and
              fromPermCode2() work with second-generation codes instead.
            - The XML data file format continues to use first-generation
              permutation codes (for backward compatibility).
        Class NRational:
            - New STL-compatible routine swap().
        Class NRay:
            - Like the vector hierarchy, NFastRay and NRay are now merged
              into a single NRay class.  The result is that NRay is now
              cleaner and faster, but methods are no longer virtual.
              See the NVector class notes for full details of the changes
              (including important changes in the parent NVector class).
            - Removed the old intersect() function, which was based on
              virtual methods.
        Class NScript:
            - Fixed a bug that lost script variables when reading ancient
              binary files (i.e., files created before Regina 3.0, around
              mid-2002).  This bug only showed up on some compilers.
        Class NSnapPeaCensusManifold, NSnapPeaCensusTri:
            - Routines getHomologyH1() (for both classes) and construct()
              (for NSnapPeaCensusManifold) are now implemented for all SnapPea
              census manifolds/triangulations, not just the smallest few.
        Class NSnapPeaTriangulation:
            - Kernel messages are now disabled by default.
        Class NSurfaceSet, NSurfaceSubset:
            - New routine allowsSpun() to easily identify coordinate systems
              that support spun normal surfaces.
        Class NTetrahedron:
            - Tetrahedra should now always belong to a triangulation, from
              creation until destruction.  In particular:
              + Tetrahedra should be created by calling
                NTriangulation::newTetrahedron(), which will insert them
                into a triangulation immediately.  There is no need to
                call NTriangulation::addTetrahedron() any more.
              + NTetrahedron::joinTo() now recursively adds adjacent
                tetrahedra to the relevant triangulation (but if you use
                NTriangulation::newTetrahedron() as described above then
                this is fast and changes nothing).
            - Users no longer need to call NTriangulation::gluingsHaveChanged()
              after gluing or ungluing tetrahedron faces; this is now handled
              automatically.
            - The NTetrahedron constructors are now deprecated in favour
              of NTriangulation::newTetrahedron(), as described above.
            - New routine getVertexMapping(), which facilitates a
              consistent orientation around the given vertex for the
              three remaining vertices in each tetrahedron.
            - Added assertions in joinTo() and unjoin() to ensure that
              the preconditions are met.  These can be circumvented by
              compiling with -DNDEBUG.
            - Routines that need the triangulation skeleton (e.g., getVertex(),
              getEdgeMapping(), orientation(), etc.) will now compute the
              skeleton automatically if this has not already been done.
            - New routine getTriangulation() to return the enclosing
              triangulation.
        Class NTriangulation:
            - Add new routines newTetrahedron() and
              newTetrahedron(const std::string&).  This is now the
              preferred way of creating tetrahedra (see the NTetrahedron
              notes above).  The old addTetrahedron() is now deprecated.
            - Users no longer need to call gluingsHaveChanged(), which
              is likewise deprecated.  Again, see the NTetrahedron notes above.
            - Routines removeTetrahedron() and removeTetrahedronAt() now
              destroy the tetrahedron immediately and return nothing.
            - New routines hasCompressingDisc() and hasSimpleCompressingDisc()
              to search for compressing discs; see arXiv:0909.4625 for details.
            - The "legality conditions" on closeBook() are now simpler, since
              some of the conditions were automatic consequences of others.
              Practically, nothing has changed (i.e., the new conditions will
              be satisfied if and only if the old conditions were satisfied).
            - The "legality conditions" on twoOneMove() were originally too
              conservative, and are now weaker.  In particular, the endpoints
              of the edge may now both be boundary.  Practically, this means
              that 2-1 moves may now be legal where they were not legal before.
            - New static routine rehydrate() to rehydrate a new triangulation
              from a Callahan-Hildebrand-Weeks dehydration string.  This is a
              more convenient version of insertRehydration().
            - New routines isoSig() and fromIsoSig() for detecting and hashing
              combinatorial isomorphism classes of triangulations.
            - New routines isOriented() and orient() to relabel tetrahedron
              vertices for consistent orientation.  Thanks to Matthias Goerner.
            - New routines isOrdered() and order() to relabel tetrahedron
              vertices so that they are ordered consistently across adjacent
              faces.  Thanks again to Matthias Goerner.
            - New routines swapContents() and moveContentsTo() for
              moving tetrahedra between triangulations.
            - Fixed a memory leak in shellBoundary().
        Class NTrieSet:
            - A new class for storing and querying a large number of sets,
              where the elements of these sets are taken from a small universe.
              The underlying data structure is essentially a trie of bitmasks.
        Class NVector:
            - Streamlined the vector hierarchy by merging NFastVector and
              NVectorDense into a single NVector class, and removing NVectorUnit
              and NVectorMatrix entirely.  The result is that NVector
              is now cleaner and faster, but methods are no longer virtual.
              See the NVector class notes for full details of the changes.
            - Removed the old virtual clone() and makeLinComb() methods.
        Class NVectorDense:
            - Merged into the NVector class; see the NVector changes for
              details.  Because typedefs cannot be templated, there is no
              legacy typedef; instead NFastVector has been removed completely.
        Class NVectorMatrix, NVectorUnit:
            - Removed.  Use NVector instead.
        Class NVertexEmbedding:
            - New routine getVertices(), which facilitates a consistent
              orientation for the three remaining vertices in each tetrahedron.
        Class XMLPropertyDict:
            - The interface for this class is now much more restricted.
              The class now derives from std::map instead of stdhash::hash_map,
              and it allows access to only a few inherited members of std::map.
        Routine metricalSmithNormalForm():
            - New alternative Smith normal form routine that is better for
              working with extremely large matrices.  Thanks to Ryan Budney.
        Routine readIsoSigList():
            - New routine that reads a text file filled with isomorphism
              signatures and returns a container filled with triangulations.
        Routine readSnapPea():
            - Allows additional text on the first line following the
              "% Triangulation" marker (thanks to Matthias Goerner).
        Routine torsionAutInverse():
            - New routine for inverting automorphisms, thanks to Ryan Budney.
        Routines writeCSVStandard(), writeCSVEdgeWeight():
            - Changed the text that is written to the "boundary" field,
              to be consistent with changes to the user interface.
              Possible values are now "spun", "real" or "none".
        File surfaces/flavourregistry.h:
            - The final "pre_test" argument (which is never used) has been
              removed.  As a result, REGISTER_FLAVOUR now takes five arguments,
              not six.
    USER INTERFACE:
        - Ported from KDE3 to KDE4.  Finally!
        - The user interface has had a thorough overhaul, and includes
          many usability updates to help new users find their way around.
          Overall, the behaviour is generally cleaner and more sensible.
          A full list of changes is omitted for reasons of space and sanity.
        - There is now an option to enable or disable diagnostic
          messages from the SnapPea kernel.
    UTILITIES:
        tricensus, tricensus-mpi:
            - New option -s to output lists of isomorphism signatures instead
              of the much larger Regina data files.
        tricensus-mpi-status:
            - Now finishes with a running total of all triangulations found.
            - Compressed logs (using gzip or bzip2) are now supported.
              Requires the perl module IO::Uncompress::AnyUncompress.
        tricensus-manager:
            - Removed, since tricensus-mpi is a much better alternative.
    TEST SUITE:
        - Some slower but more detailed tests are now optional, and are
          disabled by default.  To switch these tests on, set the
          environment variable REGINA_DETAILED_TESTS to any non-empty value.
        - New tests for file I/O using both modern XML and legacy binary
          file formats.
        - More detailed tests for bitmask operations.
    BUILD ENVIRONMENT:
        - Dropped support for ancient hacks like std::ios::no_create and
          the boost.python make_constructor hack.
        - Iconv is now mandatory, not optional.

Version 4.6  [ 16 May, 2009 ]

    OVERALL:
        - Deprecated everything relating to the non-standard STL/g++ classes
          hash_set and hash_map, for the sake of portability.
        - Added a "deprecation guide" to the website, with a table listing
          the outdated routines/classes/etc. to be removed in Regina 5.0 and
          the corresponding new routines/classes/etc. that replace them.
    ENGINE:
        Class HashPointer, HashString:
            - Deprecated, along with everything else relating to the hash_set
              and hash_map classes.  See the "overall" notes above.
        Class NBoundaryComponent, NComponent, NEdge, NFace, NVertex:
            - All constructors for skeletal objects are now private, since
              only the triangulation skeletal routines should be creating them.
            - Cleaned up some of the more obscure parts of the documentation.
        Class NCensus:
            - Removed findAllCompletions(), which (as the documentation
              points out) is an empty shell of a routine that has never been
              implemented and quite possibly never will.
        Class NDiscType:
            - New class for specifying a normal or almost normal disc type.
        Class NDoubleDescription, NDoubleDescriptor:
            - The old NDoubleDescriptor class has been renamed, and is now
              called NDoubleDescription.  This is merely for consistency
              with documentation and papers; the functionality of the class
              has not changed.  The old name (NDoubleDescriptor) is
              deprecated, but for the time being a typedef is provided
              for backward compatibility.
        Class NEdge:
            - Added new static arrays NEdge::edgeNumber and NEdge::edgeVertex
              to replace the old global arrays regina::edgeNumber,
              regina::edgeStart end regina::edgeEnd.  The old global
              arrays are now deprecated (see below).
            - Added a new static array NEdge::ordering to replace the old
              global routine regina::edgeOrdering().  The old routine is
              now deprecated (see below).
        Class NFace:
            - Added a new static array NFace::ordering to replace the old
              global routine regina::faceOrdering().  The old routine is
              now deprecated (see below).
        Class NFacePairing:
            - Added a missing precondition to isCanonical(), which requires
              that the face pairing be connected.
            - Changed the output format of toString() to make it clearer
              which faces are boundary faces.
        Class NFastRay:
            - New fast but inflexible ray class; this builds on NFastVector
              in the same way that the slower NRay builds on NVector.
        Class NGluingPermSearcher, NCompactSearcher, NClosedPrimeMinSearcher:
            - Overhauled the census code so that some of the optimisations
              used in the closed minimal irreducible / P^2-irreducible census
              can be made available to more general censuses.  In particular,
              the modified union-find for vertex and edge links is now
              available to any census that insists on compact (finite)
              3-manifolds.  For details of these optimisations, see
              "Enumeration of non-orientable 3-manifolds using face-pairing
              graphs and union-find", B. A. Burton, Discrete Comput. Geom. 38
              (2007), no. 3, 527--571.
        Class NIndexedArray:
            - Deprecated, along with everything else relating to the hash_set
              and hash_map classes.  For a replacement, try the NMarkedVector
              class, which is smaller and faster but requires modification
              of the data type being stored.
        Class NIsomorphism, NIsomorphismDirect, NIsomorphismIndexed:
            - NIsomorphism has been enhanced to add all of the functionality
              of the old NIsomorphismDirect class, so NIsomorphism is now a
              fully-fledged isomorphism class in its own right.
            - NIsomorhpismDirect has been deprecated, since this is now an
              empty subclass of NIsomorphism with no extra functionality.
              Programmers can change their code to use NIsomorphism instead.
            - NIsomorphismIndexed has been removed entirely.  Python users
              will not be affected, since this class was never available to
              them.  C++ programmers can now use NIsomorphism in conjunction
              with the NPerm::S4 array instead.
        Class NLargeInteger:
            - The old header utilities/nmpi.h is now deprecated.  Please use
              the new header maths/nlargeinteger.h instead.
        Class NMatrix2:
            - The old header utilities/nmatrix2.h is now deprecated.  Please
              use the new header maths/nmatrix2.h instead.
        Class NNormalSurface:
            - Finally implemented cutAlong()!
            - New routine isEmpty() for identifying empty surfaces.
            - New routine sameSurface() for comparing two normal surfaces.
            - New routines locallyCompatible() and disjoint() for testing
              intersections between normal surfaces.
            - New routine getOctPosition() for locating the non-zero
              octagonal coordinate in an almost normal surface.
            - New routine rawVector() that gives direct read-only access to
              the underlying vector in case this is needed.
            - Removed canCrush() and knownCanCrush(), which are both
              placeholders for routines that have never been implemented.
              The corresponding <cancrush> element has been removed from
              the data file format (though old files that happen to contain
              it will load without problems).
            - Added an optional argument to findVtxOctAlmostNormalSphere()
              that lets the user choose between working in standard and
              quadrilateral-octagon coordinates.
        Class NNormalSurfaceList:
            - Implemented quadrilateral-octagon coordinates for almost normal
              surfaces (the relevant flavour constant is AN_QUAD_OCT).
              See arXiv:0904.3041 for details.
            - Added routines quadToStandard(), standardToQuad(),
              quadOctToStandardAN() and standardANToQuadOct() to convert
              between different solution sets.  See arXiv:0901.2629 for
              details of the underlying algorithms.
            - Changed enumerate() in standard coordinates so that, if
              possible, it enumerates in quadrilateral coordinates first
              and then converts between solution sets (see above).  This
              typically runs orders of magnitude faster.  Similarly for
              standard almost normal coordinates.
            - New routines enumerateStandardDirect() and
              enumerateStandardANDirect() to allow people to circumvent the
              above changes to enumerate() and instead use the old direct
              enumeration from Regina 4.5.1.
            - Almost normal surface enumeration no longer strips out surfaces
              with more than one octagonal *disc* (though it still avoids
              surfaces with more than one octagonal disc *type*).  This
              change is necessary for conversion between quad-oct and
              standard almost normal space, and is also necessary if we
              wish to enumerate *all* almost normal surfaces (as opposed
              to just all *vertex* almost normal surfaces).
            - Added a new coordinate flavour AN_LEGACY to reflect almost
              normal surface lists created with Regina 4.5.1 or earlier,
              where surfaces with more than one octagon were stripped out
              (see above).
        Class NPerm:
            - New routines trunc2() and trunc3() to build a truncated
              version of a permutation string.
            - New arrays NPerm::S4, NPerm::invS4, NPerm::orderedS4,
              NPerm::S3, NPerm::invS3, NPerm::orderedS3, NPerm::S2 and
              NPerm::invS2.  These replace the old (and now deprecated)
              arrays regina::allPermsS4, regina::allPermsS4Inv,
              regina::orderedPermsS4, and so on.
            - Deprecated the setPerm() routines; these are unnecessary
              because NPerm objects are very small and can just be copied
              around using the assignment operator.
        Class NPermItS4:
            - Deprecated, since all this class does is wrap a trivial loop.
              Just loop through the elements of NPerm::S4 directly.
        Class NPillowTwoSphere, NSnappedTwoSphere:
            - Removed reduceTriangulation() and getReducedTriangulation(),
              both of which are empty shells of routines that have never
              been implemented and quite possibly never will.
        Class NRational:
            - Added new routines getTeX() and writeTeX() for TeX-friendly
              output (thanks Ryan!).
            - The old header utilities/nrational.h is now deprecated.  Please
              use the new header maths/nrational.h instead.
        Class NTetrahedron:
            - Renamed getAdjacentTetrahedron(), getAdjacentTetrahedronGluing()
              and getAdjacentFace() to adjacentTetrahedron(), adjacentGluing()
              and adjacentFace(), which should be easier on the fingers.
              The old names are still available for backward compatibility,
              but they are now deprecated and will be removed in Regina 5.0.
            - Proofreading and clarification for some of the older and more
              opaque parts of the documentation.
        Class NTriangulation:
            - New routines isBall() and knowsBall() for recognising the
              3-dimensional ball.
            - New elementary move closeBook().
            - Completely overhauled collapseEdge().  The eligiblity checks for
              this routine are now correct and not overly conservative, which
              makes this routine both useful and safe.  The big warning is
              now gone from the collapseEdge() documentation as a result.
            - Routine simplifyToLocalMinimum() now collapses edges, which
              makes a big difference for multiple-vertex triangulations.
            - Routine intelligentSimplify() now uses book opening moves to
              create new opportunities for collapsing edges (which makes a
              big difference for bounded triangulations), and also uses
              book closing moves to reduce the number of boundary faces
              once nothing else can be done.
            - Routine isThreeSphere() now works in quadrilateral-octagon
              coordinates instead of standard almost normal coordinates.
              See arXiv:0904.3041 for details.
            - Removed crushMaximalForest(), which (as the documentation has
              pointed out since the first release) has never worked properly,
              and which is therefore never actually used.
            - Fixed crashes in twoOneMove(), twoZeroMove(NVertex*, ...)
              and shellBoundary().  These crashes were triggered by certain
              types of non-minimal triangulations with boundary.
            - Fixed a couple of nasty bugs in shellBoundary(), which had the
              potential to give incorrect results when simplifying
              triangulations with boundary.
            - Fixed bugs in several simplification routines when working
              with invalid triangulations; these sometimes "simplified"
              invalid edges to become valid edges.
            - New routine reorderTetrahedraBFS() for renumbering tetrahedra
              in a more sensible fashion.
            - Routines isZeroEfficient() and hasSplittingSurface() now
              operate on a clone of the triangulation, to avoid triggering
              changes to the packet tree.
        Routine edgeOrdering(), faceOrdering():
            - Deprecated these routines, in favour of the new NEdge::ordering[]
              and NFace::ordering[] lookup tables.
        Routine edgeDescription(), faceDescription():
            - Deprecated these routines, in favour of the new NPerm::trunc2()
              and NPerm::trunc3() routines.
        Routine writeResUsage():
            - New helper routine to assist with diagnostics and measurements
              of performance.
        Global arrays allPermsS4, allPermsS4Inv, orderedPermsS4, allPermsS3,
                allPermsS3Inv, orderedPermsS3, allPermsS2, allPermsS2Inv:
            - All of these arrays are now deprecated.  Please use the new
              arrays NPerm::S4, NPerm::invS4, NPerm::orderedS4, and so on.
        Global arrays edgeNumber, edgeStart, edgeEnd:
            - Deprecated; users are advised to switch to the new arrays
              NEdge::edgeNumber and NEdge::edgeVertex instead.
        Namespace stdhash:
            - Deprecated, along with everything else relating to the hash_set
              and hash_map classes.  See the "overall" notes above.
    USER INTERFACE:
        - The elementary moves dialog now has additional "Close book"
          and "Collapse edge" options.
        - Items in the triangulation composition list can now be copied
          into the clipboard via the right mouse button.  Amongst other
          things, this makes extracting the dehydration string much simpler.
        - In the triangulation viewer, the Surfaces panel now has a new
          "3-ball?" entry beneath the current "3-sphere?" entry.
        - The normal surface list viewer now has two additional tabs: one to
          summarise all surfaces in the list (which is now the default tab),
          and one to list pairwise compatibilities between surfaces.
        - The normal surface list viewer now has an additional "Cut Along"
          menu item.  The shortcut letter for "Crush" has changed as well.
        - Warn the user before enumerating immersed and/or singular normal
          surfaces, in case the "embedded surfaces only" box was unchecked
          by accident.  Moreover, refuse to enumerate immersed and/or
          singular *almost* normal surfaces, since this feature was designed
          for use with normal surfaces only.
        - The surface coordinate viewer now lists the location of the almost
          normal disc(s) alongside the other high-level surface properties.
        - Normal surfaces are now individually numbered within surface lists,
          which should make it easier to keep track of which is which.
        - Added "Troubleshooting" and "Handbook won't open?" entries to
          the Help menu, to make it easier to find solutions if things break.
        - The "Python Reference" entry in the Help menu should now work
          even when konqueror is not installed.
        - Fixed a bug whereby small triangulations occasionally became
          read-only after a user visited the Surfaces panel.
        - Added a scrollbar to the Cellular Info pane in case the window
          is small.
    TEST SUITE:
        - Added very thorough tests for NPerm.
        - Additional tests for triangulation simplification and Euler
          characteristic.
        - New tests for the recognition of families of standard triangulations
          and manifolds.
        - New tests that enumerate automorphisms of triangulations and
          test for subcomplexes.
        - Added exhaustive testing for 3-sphere and 3-ball recognition.
        - Added exhaustive testing for conversions between normal surface
          solution sets in different coordinate systems.
    BUILD ENVIRONMENT:
        - Installing into a staging area (i.e., building packages) now works
          fine even if older versions of the Regina development libraries are
          installed (this used to cause relinking problems on some systems).

Version 4.5.1  [ 28 October, 2008 ]

    CENSUS:
        - Replaced the old plain-text Notation packets with detailed PDF
          packets in the closed orientable / non-orientable censuses.
          These new Notation packets explain the manifold names and
          parameters precisely, and include supporting diagrams.
        - Renamed some census manifolds to avoid arbitrary (a), (b) suffixes.
          In the 11-tetrahedron closed orientable census:
            Hyp_2.13401634 (Z_14) (a)  ->  Hyp_2.13401634 (Z_14, geod = 0.4606)
            Hyp_2.13401634 (Z_14) (b)  ->  Hyp_2.13401634 (Z_14, geod = 0.3684)
            (These have also been reordered in the overall list of manifolds.)
          In the 11-tetrahedron closed non-orientable census:
            SFS [M] U m003 (a)  ->  SFS [M] U m003 (Z + Z_5)
            SFS [M] U m003 (b)  ->  SFS [M] U m003 (Z + Z_10)
          These changes are only stop-gaps until hyperbolic manfiolds are
          dealt with properly (i.e., expect the names to change again).
    ENGINE:
        Class NBitmask, NBitmask1, NBitmask2, BitManipulator:
            - New classes for manipulating bitmasks.  NBitmask is for bitmasks
              of arbitrary length, whereas NBitmask1 and NBitmask2 are
              optimised for situations where the length is known to be small.
              BitManipulator makes it easier to offer optimised template
              specialisations.
        Class NCompConstraint, NCompConstraintSet:
            - Removed.  Compatibility constraints now refer to facets of
              the original cone, not coordinate positions (hence the
              rename, since the semantics have changed in a fundamental way).
              Individual compatibility constraints are now straight sets of
              integers, and the deque-based NCompConstraintSet has been
              replaced with the new vector-based class NEnumConstraintList.
        Class NDoubleDescriptor:
            - Streamlined the vertex enumeration routine, which is now
              much, much faster.  See arXiv:0808.4050 for a full list of
              improvements.
            - The vertex enumeration routine now takes its arguments in
              a different form, and more importantly now insists that
              the original cone is in fact the non-negative orthant.
              To ensure that python/C++ users notice that things have changed,
              this routine has been renamed from enumerateVertices() to
              enumerateExtremalRays().
            - Major overhaul of the documentation, which is now (hopefully)
              much clearer.
        Class NEnumConstraintList:
            - Added to replace the old NCompConstraintSet class.  See
              the notes above on NCompConstraintSet for details.
        Class NFastVector:
            - New vector class that is less flexible than NVector but
              more streamlined, largely because it has no virtual functions.
        Class NGraphTriple:
            - Fixed a bug in writeTeXName() that listed incorrect entries for
              the first matrix.  This does not affect any census data that
              has been published or shipped with earlier versions of Regina.
        Class NLargeInteger:
            - Fixed lcm() to do the right thing in the case of lcm(0,0).
        Class NMatrixInt:
            - New integer-specific routines divRowExact(), divColExact(),
              gcdRow(), gcdCol(), reduceRow() and reduceCol().
        Class NMatrixField:
            - Removed this class, since it is never used and since it does not
              actively address the accuracy problems raised by real numbers.
        Class NNormalSurfaceVector:
            - Removed createNonNegativeCone() from subclasses (which is
              no longer required after the vertex enumeration overhaul),
              and added makeZeroVector() (which is now required).
        Class NPDF:
            - A new packet type that allows PDF documents to be stored
              directly as packets inside Regina data files.
        Routines base64Length(), isBase64(), base64Encode(), base64Decode():
            - New routines for base64 encoding and decoding, taken and
              modified from the gnulib library.
        Routines createNonNegativeCone(), makeZeroVector():
            - Removed global routine createNonNegativeCone() and replaced it
              with the new global makeZeroVector(), in line with the changes
              to NNormalSurfaceVector listed above.
        Routine gcd():
            - Now takes longs instead of unsigned longs, and guarantees
              that the gcd returned will be non-negative.
        Routine lcm():
            - Added to the collection of basic number theory routines.
        Routines readPDF(), writePDF():
            - New routines for importing and exporting PDF packets to
              real PDF files.
        Routines rowBasis(), rowBasisAndOrthComp():
            - Added to find the rank of an integer matrix and bases for its
              row space and orthogonal complement.
    USER INTERFACE:
        - PDF documents can now be embedded within data files as PDF packets.
          Added import, export and creation facilities, plus a PDF packet
          viewer that uses either an embedded KPart (such as kpdf or
          kghostview's embedded viewer) or an external application (such
          as xpdf or evince) according to the user's preferences.
    TEST SUITE:
        - Added new tests for normal surfaces that exploit generic properties
          of layered loops; these tests push to 50 tetrahedra, and can
          easily be extended further as surface enumeration becomes faster.
        - Added additional tests for normal surfaces and angle strutures
          that compare solutions coordinate by coordinate (instead of
          counting solutions and looking for large-scale properties).

Version 4.5  [ 17 May, 2008 ]

    OVERALL:
        - Regina finally pays attention to character encodings:
            + All strings in the calculation engine are assumed to be UTF-8,
              except for filenames which should be in whatever local encoding
              the operating system expects.
            + Regina's XML data files store their data in UTF-8, as does the
              python configuration file ~/.regina-libs.
            + The various user interfaces ensure that the correct character
              encodings are always used, and translate between encodings
              where required.
            + Users who pass strings directly to the calculation engine
              (through the python or C++ interface) must ensure that
              their strings are either UTF-8 or just plain ASCII.
        - Builds under gcc 4.3.
        - Supports building out-of-tree (e.g., making separate builds in
          debug/ and release/ subdirectories).
    ENGINE:
        Class Locale, IConvBuffer, IConvStream:
            - New classes in the regina::i18n namespace for working with
              internationalisation and character encodings.
        Class NExampleTriangulation:
            - New routine seifertWeber() to build the Seifert-Weber
              dodecahedral space.
        Class NFileInfo:
            - Made the XML identification routines more robust, so that
              they work even if extra parameters (such as encoding or
              standalone declarations) are present in the XML prologue.
        Class NGlobalDirs:
            - New class for easy access to system installation directories
              for various components of Regina.
        Class NMarkedVector, NMarkedElement:
            - New class for a vector with fast reverse lookups.  This
              is more memory efficient than NIndexedArray, but requires
              modifications to the data type being stored.
        Class NPacket, NPacketListener:
            - Fires packetWasRenamed() when packet tags are added or removed.
              Note that packet tags still cannot be accessed through the GUI
              except for via the python bindings.
            - Made the event handling code more robust; this fixes a
              couple of crashes in the GUI that occured when packets were
              deleted from the tree while they were still in use elsewhere.
        Class NTriangulation:
            - Streamlined the implementation, cutting ~ 1/3 of the memory
              usage and improving speed also.  As a result:
                + Tetrahedra and skeletal components are now stored using
                  NMarkedVector, not NIndexedArray.  As a result the return
                  types of getTetrahedra(), getVertices(), etc. have changed.
                + The old reverse lookup routines getTetrahedronIndex(),
                  getVertexIndex(), etc. are now deprecated.  The new routines
                  tetrahedronIndex(), vertexIndex(), etc. are even faster,
                  but have new preconditions requiring the given tetrahedron,
                  vertex, etc. to belong to the triangulation.
        Class NXMLElementReader:
            - New routine usingParser() that passes the current parser to the
              top-level element reader.
        Class XMLParserCallback:
            - Callback routine start_document() now takes a single argument
              that points to the current XMLParser.
        Routine readXMLFile(), readFileMagic():
            - Assumes that any Regina data files created by version 4.4 or
              earlier use a LATIN-1 encoding (which is what the old GUI used
              by default), and that any data files created by version 4.5 or
              later use UTF-8.
        Routine versionUsesUTF8():
            - Added to assist code that works with files on a low-level basis.
        Routines writeCSVStandard(), writeCSVEdgeWeight():
            - New routines for exporting normal surface lists to plain-text
              CSV files (which can then be imported into a spreadsheet or
              database).
    USER INTERFACE:
        - Normal surface lists can now be exported to plain-text CSV files
          (which can then be imported into a spreadsheet or database).
        - The default SnapPea filename filter is now *.tri instead of just *.
        - Several imports and exports (e.g., to/from python scripts and C++
          source) now allow the user to select an explicit character encoding.
        - Added the Seifert-Weber dodecahedral space to the list of example
          triangulations that can be created.
        - When adding a new library in Regina's python settings, the file
          dialog now opens in the pylib/ directory where sample libraries
          are installed.
        - Application icons are now listed under hicolor instead of crystalsvg,
          which should make them easier for other desktop environments to find.
    PYTHON:
        - Use docstrings for the helper routines in pylib/, so documentation
          for these routines can be accessed from within python at runtime.
        - Added loadCensus.py as a new collection of optional helper routines
          in pylib/.  These make it easy to load census data files from within
          python.
    UTILITIES:
        regfiledump, trisetcmp:
            - Now respects the default locale; any international characters
              in packet labels or packet contents are displayed using the
              correct character set (e.g., LATIN-1 for Western European users).

Version 4.4  [ 25 November, 2007 ] - The "hug a Mac today" release.

    OVERALL:
        - Builds and runs happily on MacOS!  Requires Fink to be installed.
        - Tidied up the directory hierarchy a little.  The old engine/engine/
          is now just engine/, and the old engine/doc-files/ is now
          engine/doxygen/.
        - Thanks to Ryan Budney for his many contributions to this release!
    CENSUS:
        - Expanded the closed non-orientable census to 11 tetrahedra.
        - Expanded the closed orientable census to 11 tetrahedra, and
          split it into three data files.  The 9-tetrahedron and
          10-tetrahedron files are shipped with Regina as before (as
          closed-or-census.rga and closed-or-census-large.rga); the
          11-tetrahedron file is extremely large and must be downloaded
          separately from the Regina website.
        - Modified the closed orientable census files to use more
          consistent choices of monodromy matrices for torus bundles.
        - Clarified the matrix notation used with graph manifolds.
    ENGINE:
        Class NClosedPrimeMinSearcher:
            - Census generation is much faster for larger numbers of
              tetrahedra, due to new tests for high-genus vertex links.
            - Also made census generation more efficient by pruning on
              high-degree edges (as well as the usual low-degree edges).
        Class NDoubleDescriptor:
            - Now a standalone class, since the base NVertexEnumerator
              has been removed.
            - Made all member functions static.  Objects of this class
              can no longer be created.
        Class NFacePairing:
            - Modified writeDot() to behave well with ancient versions
              of Graphviz.
        Class NHomologicalData:
            - New class for computing all sorts of detailed homological
              information for a manifold; thanks to Ryan Budney for this.
        Class NLargeInteger:
            - New routine divisionAlg() for using the division algorithm.
            - New routine legendre() for calculating Legendre symbols.
        Class NMatrix:
            - New == and != operators for element-by-element comparison.
        Class NMatrixInt:
            - Added a set() routine to the python interface for setting
              matrix elements (which was previously not possible in python).
            - Made matrix multiplication available in the python interface.
            - Added a python-only variant of initialise() that fills a
              matrix given a complete list of elements.
        Class NMatrixRing:
            - New routine det() for fast calculation of matrix determinants.
            - New convenience routine isIdentity().
            - Changed the return type of operator * from a raw pointer to a
              std::auto_ptr, to make it easier to multiply matrices inside
              temporary expressions.
            - Added a new multiplyAs() template routine that multiplies but
              (unlike operator *) returns a subclass of NMatrixRing.
        Class NMarkedAbelianGroup, NHomMarkedAbelianGroup:
            - New classes for working with groups defined by chain
              complexes; thanks to Ryan Budney for these.
        Class NPacket:
            - New routine reparent() to simplify ownership issues when
              using Python scripting.
        Class NPerm:
            - Micro-optimised routines that are called extremely frequently,
              such as sign().
        Class NPrimes:
            - New class that provides a more sophisticated infrastructure
              for prime factorisation than the old factorise() and
              primesUpTo() routines.
        Class NRational:
            - New routine abs() for calculating absolute value.
            - New routine doubleApprox() for converting to a real number.
        Struct NSatAnnulus:
            - New routine attachLST() to help with Seifert fibred spaces.
        Class NSFSpace:
            - Updated reduce() to make the best possible decisions on
              whether to reflect all fibres in cases where this is
              possible (previously it made faster decisions but
              occasionally missed some more subtle reductions).
            - Enhanced construct() to support the triangulation of all
              Seifert fibred spaces over the 2-sphere without punctures
              or reflector boundaries.
        Class NTetrahedron:
            - New routine orientation() for tracking orientation.
        Class NTorusBundle:
            - Greatly improved monodromy matrix reduction, to the point
              where equivalent torus bundles should give equal matrices.
            - Fixed a bug in the matrix reduction for non-symmetric
              matrices in non-orientable manifolds (sometimes the
              transpose matrix was obtained instead of the correct matrix).
        Class NTriangulation:
            - New routine layerOn() for performing layerings.
            - New routine dehydrate() for extracting Callahan-Hildebrand-Weeks
              dehydration strings.
            - Optimised the skeletal calculations, which now run *much* faster.
            - Renamed getEulerCharacteristic() to getEulerCharTri(), since for
              ideal triangulations this differs from the Euler characteristic
              of the corresponding compact manifold.  The old name is kept as
              an alias but is now deprecated.
            - Added a new routine getEulerCharManifold(), which *does* calculate
              the Euler characteristic of the corresponding compact manifold.
            - Fixed a crash in splitIntoComponents() that occurred when
              the triangulation skeleton had not yet been calculated.
        Class NVertexEnumerator:
            - Removed.  This abstract class existed to support multiple
              vertex enumeration algorithms, but in reality we're only
              using double descriptor anyway.  The virtual template
              member functions caused problems with g++-4.2, which was
              the final push.  NDoubleDescriptor is now a standalone class.
        Routine smithNormalForm():
            - New five-argument version that not only calculates the Smith
              normal form but also returns appropriate change of basis
              matrices; thanks to Ryan Budney.
        Routines columnEchelonForm() and preImageOfLattice():
            - New routines for working with matrices and homomorphisms;
              thanks again to Ryan Bydney.
        Routines factorise(), primesUpTo():
            - Deprecated in favour of routines from the new NPrimes class.
        Routine clonePtr():
            - New routine to assist copy constructors for classes that
              compute data on demand.
    USER INTERFACE:
        - New Algebra -> Cellular Info tab containing a variety of new
          homological data for triangulations; thanks to Ryan Budney.
        - Graphs now look better when drawn using an old Graphviz 1.x
          (previously the graphs were only tested under Graphviz 2.x).
        - Better infrastructure for determining the status of the
          current Graphviz installation.  For version 1.x, Regina now
          insists on using dot, since the old neato 1.x cannot handle
          multiple edges.
        - Removed the Crush column from normal surface lists, since it has
          never contained any information beyond "N/A" or "Unknown".
        - The Regina reference manual is now called the Regina handbook,
          for consistency with other KDE applications.
    PYTHON:
        - The regina-python tool has new options -i/--interactive (run a
          script and leave the interpreter open) and -n/--nolibs (do not
          load any of the normal user libraries).
    UTILITIES:
        trisetcmp:
            - Now outputs more appropriate messages when subcomplex testing
              (previously the same messages were used for both subcomplex
              testing and isomorphism testing).
    TEST SUITE:
        - Added a new test suite for python bindings, in addition to the
          usual C++ test suite that is already present.
        - Added tests for the NPerm class.
        - Added tests for vertex link calculations.
        - Added tests for the orientable double cover of a triangulation.
        - Added tests for the new NPrimes class.
        - Added division algorithm tests for NLargeInteger.
        - Added tests for the new NHomologicalData class.
        - Added tests for triangulation dehydrations and rehydrations.
        - Initial work on tests for the NRational class.
    BUILD ENVIRONMENT:
        - Updated libtool from version 1.5a to 1.5.22 with Debian patches
          (required for MacOS support).

Version 4.3.1  [ 5 May, 2006 ]

    ENGINE:
        Class NClosedPrimeMinSearcher:
            - Improved speed by adding additional face pairing graph
              tests; see math.GT/0604584 for details.
            - Made a very slight improvement in speed by testing for
              extremely high degree edges.
            - Fixed memory leak (the destructor was not deallocating some
              internal arrays).
            - Minor changes to the behaviour of mergeEdgeClasses()
              (might return only some flags instead of all flags).
        Class NFacePairing:
            - New constructor for building the face pairing of an
              existing triangulation.
            - New routines hasOneEndedChainWithStrayBigon() and
              hasTripleOneEndedChain() for testing for more types of
              graphs that cannot appear in a closed census.
            - New routines hasSingleStar(), hasDoubleStar() and
              hasDoubleSquare() for investigating larger face pairing graphs.
            - New routines writeDot() and writeDotHeader() to assist
              with graph visualisation.
        Routine readOrb():
            - New routine for importing Orb / Casson triangulations;
              thanks to Ryan Budney for contributing this import filter.
        Routine readSnapPea():
            - Verifies that the first line of the file is "% Triangulation",
              instead of simply testing for the '%' and ignoring the rest.
    USER INTERFACE:
        - Now displays face pairing graphs in the triangulation viewer, using
          Graphviz for the rendering (see the Skeleton tab).  This required
          splitting the main Skeleton tab into two smaller child tabs.
        - New configuration options for the Graphviz executable and the
          default Skeleton child tab.
        - No longer crashes when attempting to clone the root packet
          (it simply displays an error message instead).
        - Added a workaround for the icon problems that arise when using
          GNU/Linux distributions with buggy icon themes.
        - Added 48x48 and 64x64 icons for Regina and its data files.
    TEST SUITE:
        - New tests for recognising bad and otherwise interesting subgraphs
          within face pairing graphs.

Version 4.3  [ 27 March, 2006 ]

    OVERALL:
        - Expanded the closed non-orientable census to 10 tetrahedra.
        - Expanded the closed orientable census to 10 tetrahedra, and
          split it into two data files (large and small).
        - Updated postal address for the Free Software Foundation.
        - Bibliographic updates for the reference manual.
        - Fixed some harmless compiler warnings, and tightened syntax
          to adhere to the requirements of gcc 4.1.
    ENGINE:
        Class LessDeref:
            - New utility class for working with pointers in the Standard
              Template Library.
        Class NGluingPerms, NGluingPermSearcher, NClosedPrimeMinSearcher:
            - Significant overhaul.
            - Moved gluing permutation search routines into new classes
              NGluingPermSearcher and NClosedPrimeMinSearcher.
            - Supports partial depth-based searching (by passing a
              non-negative depth parameter to the new runSearch() routine).
            - Tracks both vertex and edge links using a modified union
              find structure to prune more braches of the search tree
              where possible.  This makes an incredible difference to the
              census running time.  Pruning takes place on non-orientable
              vertex links, too many or too few vertices or edges, low
              degree or invalid edges, conical faces, and L(3,1) spines.
        Class NGraphLoop, NGraphPair, NGraphTriple:
            - New families of graph manifolds.
        Class NKnot:
            - Removed this unwritten placeholder class.
        Class NLayering:
            - New class to help follow through layerings of tetrahedra
              within a triangulation.
        Class NLayeredSolidTorus:
            - New routine formsLayeredSolidTorusTop() for finding an LST
              from the top end instead of the bottom.
            - New routine transform() for following through an isomorphism.
        Class NLayeredTorusBundle, NTxICore, NTxIDiagonalCore, NTxIParallelCore:
            - Added for recognition of layered surface bundles.
        Class NListOnCall:
            - New class for expensive and rarely used hard-coded lists.
        Class NManifold:
            - Routine writeTeXName() no longer provides wrapping dollar signs.
            - New operator < for ordering manifolds deterministically.
        Class NMatrix2:
            - New specialised class for working with 2-by-2 integer matrices.
        Class NPacket, NPacketListener:
            - New NPacket routine sortChildren().
            - Packet listeners are now unregistered immediately *before*
              packetToBeDestroyed() is called.  This avoids unpleasantries
              when a listener tries to unregister itself during this call.
        Class NPerm:
            - The assignment operator now returns a reference instead of void.
        Class NSatAnnulus, NSatBlock, NSatRegion, NBlockedSFS, NBlockedSFSLoop,
                  NBlockedSFSPair, NBlockedSFSTriple, NPluggedTorusBundle,
                  plus subclasses and other support structures:
            - New classes for recognising and describing Seifert fibred spaces
              and other graph manifolds that are built using saturated blocks.
        Class NSFS, NExceptionalFibre:
            - Removed; see below.
        Class NSFSpace, NSFSFibre:
            - Complete overhaul of the Seifert fibred space classes.
            - Now more general, supporting both orientable and
              non-orientable 3-manifolds as well as base orbifolds with
              reflector boundary components.
            - Classes have been renamed from the old NSFS / NExceptionalFibre
              to make it clear that large-scale changes have taken place.
        Class NSFSAltSet:
            - New class for finding alternative simple representations of
              the same bounded Seifert fibred space.
        Class NSnapPeaTriangulation:
            - Added a boolean argument to the constructor that permits the
              SnapPea kernel to work with closed triangulations if the user
              really wants to allow it.
        Class NStandardTri:
            - Routine writeTeXName() no longer provides wrapping dollar signs.
        Class NTorusBundle:
            - New class of 3-manifolds describing torus bundles over the
              circle.
        Class NTriangulation:
            - Combined isomorphism and subcomplex testing routines into
              a single all-in-one routine to avoid excessive code reuse.
            - Added new subcomplex testing routine findAllSubcomplexesIn(),
              in which all matches (not just the first) are returned.
            - Routines getTetrahedronIndex(), getComponentIndex(),
              getBoundaryComponentIndex(), getFaceIndex(), getEdgeIndex()
              and getVertexIndex() now returned signed instead of unsigned
              longs, so that -1 can be returned if the object could not
              be found.
    USER INTERFACE:
        - Added a configuration option that allows the SnapPea kernel to
          work with closed triangulations.
        - Fixed the crash when deleting a triangulation that is currently the
          target of an isomorphism/subcomplex test.
        - Fixed a crash that sometimes occurs in large files when deleting
          a triangulation that is currently being viewed.
        - Fixed extremely slow updates in the triangulation composition tab
          for very large data files.
        - Text and script packets now open with the cursor at the top
          instead of the bottom.
    PYTHON:
        Class NSnapPeaTriangulation:
            - Offers the additional zero-argument routine volumeWithPrecision()
              as a way of returning the precision of the volume calculation.
    UTILITIES:
        tricensus-mpi:
            - Significant overhaul.
            - Now supports finer-grained subsearches via --depth.
            - Better logging.
            - Only writes .rga data files for cases in which at least
              one triangulation was found.
            - New option --dryrun for a quick overview of the search space.
        tricensus-mpi-status:
            - New tool for parsing tricensus-mpi logs.
        trisetcmp:
            - Support subcomplex testing as well as isomorphism testing.
    TEST SUITE:
        - Don't enforce precision limits for degenerate snappea volume
          testing, to allow for flexibility in floating point behaviours
          of different chipsets.
        - Added tests for NIsomorphism.

Version 4.2.1  [ 18 September, 2005 ]

    OVERALL:
        - Added a chapter on imports and exports to the reference manual.
        - Expanded the closed non-orientable census to eight tetrahedra.
    ENGINE:
        Overall structure:
            - Fixed "regina-engine-config --cflags", which wrote includes
              for Regina's dependencies but not for Regina itself (sigh).
        Class NIsomorphism:
            - New routine random() for generating random isomorphisms.
            - New routine apply() for permuting the tetrahedra and
              vertices/faces of an existing triangulation.
            - New routine isIdentity() for testing for identity isomorphisms.
        Routine writeSnapPea():
            - Add a precondition that the triangulation has no boundary faces.
    USER INTERFACE:
        - Refuse to export a triangulation to SnapPea format if it
          has boundary faces.
    UTILITIES:
        trisetcmp:
            - New utility for comparing two different sets of triangulations.

Version 4.2  [ 7 July, 2005 ]

    ENGINE:
        Overall structure:
            - Included portions of the SnapPea kernel!  Thanks again to
              Jeff Weeks for his support.
            - Added a regina-engine-config script to make it easier to
              build Regina's calculation engine into other applications.
        Class NExampleTriangulation:
            - Added to facilitate construction of several different
              ready-made sample triangulations.
        Class NFacePairing:
            - New routine hasWedgedDoubleEndedChain.
        Class NLayeredSolidTorus:
            - New routine isLayeredSolidTorus for classifying an entire
              triangulation component.
        Class NPacketListener:
            - Added an extra boolean argument to childWasRemoved() to indicate
              the situation in which the parent is also being destroyed.
        Class NSnapPeaCensusManifold, NSnapPeaCensusTri:
            - Added to aid recognition of very small SnapPea census
              triangulations.
        Class NSnapPeaTriangulation:
            - Added to give Regina triangulations access to the SnapPea kernel.
        Class NTriangulation:
            - New routine finiteToIdeal() for extending a triangulation.
            - New routines insertConstruction() and dumpConstruction() to
              make it easier to hard-code triangulations in source code.
            - Fixed vertex link calculations, which were previously
              incorrect if a triangulation contained invalid edges.
            - Fixed bug in twoZeroMove() which caused a crash in some cases
              involving triangulations with boundary.
        Class NTrivialTri:
            - Added recognition of one-tetrahedron balls.
    USER INTERFACE:
        - Include several example triangulations in the triangulation
          creation dialog.
        - Allow exporting a triangulation to C++ source.
        - Renamed "Ideal to Finite" as "Truncate Ideal Vertices" in the menu.
        - Include a padlock in the corner of a packet icon if the packet
          is uneditable.
        - Tighter thread safety in the GUI.  This is required because some
          calculations (such as surface enumeration) run in a separate thread.
        - Worked around a Qt bug that caused a crash when pressing a key in
          a table of normal surfaces or matching equations.
        - Fixed a bug in which GAP output was unparseable due to GAP
          inserting spaces where Regina was not expecting them.
    UTILITIES:
        tricensus-mpi:
            - New census manager for use on MPI-enabled clusters.
    TEST SUITE:
        - Added tests for SnapPea calculations.
        - Further additions to the triangulation tests, in particular
          involving invalid and non-standard triangulations.
        - Beginning of a series of tests for elementary moves.
    BUILD ENVIRONMENT:
        - Updated libtool to version 1.5a.  Hopefully this will make
          things better for Darwin/Fink.
        - Requires KDE >= 3.2, so that the XDG applications directory can
          be used for the desktop file.
        - Verifies in the configure script that shared libraries are
          enabled where necessary (i.e., in the KDE and Python interfaces).
        - Better magic in the configure script for finding the correct
          boost.python libraries.
        - Fixed a bug in the configure script whereby -g stripping was
          too agressive, resulting in a compile failure for the python
          interface under some environments.

Version 4.1.3  [ 25 July, 2004 ]

    OVERALL:
        - Included the closed hyperbolic census of Hodgson and Weeks.
        - Made explicit in the reference manual introduction where the
          example files can be found.
    PYTHON:
        - For most objects, == now works like C++ pointer equality
          instead of Python object equality.  That is, it tests whether
          the Python wrappers point to the same C++ object, not whether
          the Python wrappers are in fact the same wrapper.
        - Fixed scripting in the GUI, which was broken with python 2.3
          (indented blocks were treated as complete after just one line).
        - Added a sample python session illustrating progress reporting.
    USER INTERFACE:
        - Added an "Open Example" menu item for easy access to the
          sample files.
        - Allow the choice of text editor component to be configured.
        - Several fixes to make Regina work properly with the vimpart,
          including work-arounds for bugs in the vimpart itself.
        - Fixed the massive resource drain while editing a script's
          variable table in a heavily populated data file.
        - Fixed crashes that occured when deleting packets while a
          drop-down packet chooser is in use elsewhere.
        - Tightened up the handling of read-only mode for internal
          components.  Also removed some loopholes that allowed editing
          of uneditable packets.
        - Improved handling of keyboard focus.
        - Changed "Python Reference" to point to the modules index
          instead of the title page.

Version 4.1.2  [ 14 June, 2004 ]
    OVERALL:
        - Updated configure scripts so that the python interface builds
          out of the box on a larger number of platforms (specifically Red Hat
          and Fedora Core are now supported).  Many thanks to Craig Macintyre
          for his patience and assistance with this.
        - More updates to the troubleshooting section; overhauled the
          README.txt and website to hopefully make everything clearer
          and the important information easier to find.
        - Added a suggested form for citing Regina.
        - Updated INSTALL.txt to reflect current --prefix guessing.
    ENGINE:
        Class NTriangulation:
            - Added simplifiedFundamentalGroup() to allow external bodies
              such as GAP to simplify group presentations.
    USER INTERFACE:
        - Allow users to simplify fundamental groups using GAP.
        - Added "Education" to the categories for the desktop file, since
          KDE seems adamant about having no separate maths/science menu.
          Anything is better than showing up in Lost & Found. :)
        - Fixed compile error when building against an STL-enabled Qt
          (thanks to Robert Myers for spotting this one).

Version 4.1.1  [ 24 April, 2004 ]
    USER INTERFACE:
        - Fixed compile error when building against Python 2.3.
        - Added "What's This?" button to main/packet window decorations.

Version 4.1  [ 7 March, 2004 ]
    OVERALL:
        - Further enhancements to the reference manual, including more
          detailed explanations in the main body as well as a new index.
    ENGINE:
        Class NNormalSurface:
            - New routine doubleSurface().
            - Added findNonTrivialSphere() and findVtxOctAlmostNormalSphere()
              to support 0-efficiency algorithms.
        Class NProgress:
            - Added timing utilities getRealTime() and totalCPUTime().
        Class NTriangulation:
            - New 0-efficiency / decomposition routines splitIntoComponents(),
              connectedSumDecomposition(), isThreeSphere(), knowsThreeSphere()
              and makeZeroEfficient().
            - New Seifert fibred space constructions insertAugTriSolidTorus()
              and insertSFSOverSphere().
    USER INTERFACE:
        - Actions specific to each packet type now appear in their own
          context-specific menus, i.e., a "Triangulation" menu appears
          when a triangulation is open, etc.
        - Added "Please Wait" dialogs during slow operations.
        - Thorough "What's This?" support and tooltips offered across the
          entire user interface.
        - New tip-of-the-day support.
        - More icons for triangulation actions.
        - Updated the .desktop file and mimetype tests to work correctly
          with KDE 3.2.
    UTILITIES:
        tricensus:
            - Fixed bug in which --genpairs created empty output files.
    TEST SUITE:
        - Added tests for connected sum decomposition.

Version 4.0.1  [ 26 January, 2004 ]
    OVERALL:
        - The ./configure script now takes a guess at the correct --prefix,
          runs sanity tests upon it and insists upon Qt >= 3.2.
        - Regina now ships with pregenerated manpages to avoid the need
          for docbook-utils and its complicated dependencies.
        - The troubleshooting section of the reference manual now
          includes compile-time problems and discusses the test suite.
    USER INTERFACE:
        Class GridListViewItem:
            - Added to centralise support for list views with grids.
            - Fixed a compile error with Qt versions 3.1 and earlier.

Version 4.0  [ 20 December, 2003 ]
    ENGINE:
        Class NAngleStructureList:
            - Enumeration routine now takes an optional progress manager
              and can run in a separate thread.
        Class NGroupPresentation:
            - Improved simplification of group presentations.
        Class NNormalSurface:
            - Using NProperty to store calculable properties.
            - Using NTriBool instead of 1/-1/0 for orientability,
              two-sidedness and connectedness.
        Class NNormalSurfaceList:
            - Enumeration routine now takes an optional progress manager
              and can run in a separate thread.
        Class NProgress:
            - Removed isCancellable() since this is not really necessary;
              an operation may simply choose not to poll for cancellation
              requests.
            - Removed isChanged() and made the changed flag protected so
              subclasses can modify it directly.
            - Requires subclasses to adjust the changed flag on all
              public access/update routines.
            - Made cancel() const so that reading threads can use it.
        Class NProgressNumber:
            - New convenience routine incCompleted().
            - New lookup routine getNumericState().
        Class NTriBool:
            - Added for representing three-way booleans.
        Class NVectorMatrix, NVectorUnit:
            - Modification routines throw exceptions if called.
    USER INTERFACE:
        Class NAngleStructureCreator:
            - Displays progress and allows cancellation.
        Class NNormalSurfaceCreator:
            - Displays progress and allows cancellation.
        Class ProgressDialogNumeric:
            - Added for displaying progress using regina::NProgressNumber.
        Class PythonConsole:
            - Added Help menu for displaying scripting documentation.
        Class ReginaMain:
            - Added Python reference to Help menu.
        Class PythonManager:
            - New static routine openPythonReference() for displaying
              calculation engine documentation.
    TEST SUITE:
        - Added tests for angle structure enumeration and analysis.
        - Expanded normal surface tests to include trivial triangulations.
        - Added tests for fundamental group calculation and recognition.

Version 3.97  [ 24 November, 2003 ] - Final prerelease for version 4.0.
    OVERALL:
        - Ships with the 7-tetrahedron closed non-orientable census.
        - Compile-time configuration uses different tests for pthread, since
          the old tests were broken on some systems.
        - Added a Python caveats section to the reference manual.
    ENGINE:
        Class NEdge, NVertex:
            - Added getDegree() as an alias for getNumberOfEmbeddings().
        Class NGluingPerms:
            - Incorporate new results that allow us to discard more face
              pairings in a non-orientable census (see math.GT/0307382:v2).
        Class NLayeredSolidTorus:
            - Added routine flatten() to flatten a layered solid torus
              to a Mobius band.
        Class NMutex::MutexLock:
            - Added reference constructor as well as a pointer constructor.
        Class NNormalSurface, NNormalSurfaceVector:
            - Added routine isCentral() to test for central surfaces.
        Class NSimpleSurfaceBundle, NTrivialTri:
            - Added for recognition of trivial non-orientable triangulations.
    USER INTERFACE:
        Overall structure:
            - Split out common shell/part material into the separate
              library libregina-kdecommon.
            - Integrated python scripting into the graphical user interface.
              This is contained within libregina-kdecommon and is accessible
              through the main menu/toolbar and through the script editor.
            - Avoid using flat buttons where possible.
        Class ExportDialog:
            - New routine validate() to detect when there are no packets
              suitable for export.
        Class ExtTabCtl, PacketTabbedUI, PacketTabbedViewerTab:
            - Allow changing the current tab (this required a new extension
              class to KTabCtl).
        Class ImportDialog, NewPacketDialog:
            - New routine validate() to detect when there are no
              suitable parent packets.
        Class NNormalSurfaceCreator:
            - Allow the default coordinate system to be configured.
        Class NScriptUI, NTextUI:
            - Fixed problems with word wrapping and line endings in
              the embedded text editor.
        Class NTriangulationUI, NTriAlgebraUI:
            - Allow the initially visible tabs to be configured.
        Class NTriGluingsUI:
            - Implemented census lookup for triangulations.
            - Fixed a bug in the updating of tetrahedron labels when other
              tetrahedra are removed from a triangulation.
        Class PacketChooser:
            - New routine hasPackets() to detect empty packet choosers.
        Class ReginaPart:
            - Make File/Save fall back to File/Save-As for new files.
            - Make File/Save-As respect the automatic file extension setting
              and also check whether the selected file already exists.
        Class ReginaPreferences, ReginaPrefSet:
            - Many new configuration options.  In addition to those
              mentioned above, census data files and Python options can
              also be configured.
    TEST SUITE:
        - Added tests for normal surface enumeration and analysis.

Version 3.96  [ 31 October, 2003 ] - Second prerelease for version 4.0.
    OVERALL:
        - Added surface filter documentation to the reference manual,
          which brings it completely up to date with the GUI.
    ENGINE:
        Overall structure:
            - Yet more routines made const.
        Class NAbelianGroup:
            - Added global comparisons isTrivial() and operator ==.
        Class NMutex:
            - Now uses inner class MutexLock for locking and unlocking.
        Class NProperty, NPropertyBase, StoreValue, StoreConstPtr,
                StoreManagedPtr:
            - New classes for management of calculable object properties.
        Class NPropertyHolder:
            - Moved most of its functionality directly into NFile and
              replaced what was left with the new class NFilePropertyReader.
        Class NTriangulation:
            - Turaev-Viro invariants are now cached; this includes a new
              routine allCalculatedTuraevViro().
        Class ShareableObject:
            - Now derives from regina::boost::noncopyable.
    USER INTERFACE:
        Class NTriAlgebraUI:
            - Redesigned the algebra viewer to make it easier to read.
            - Incorporatd Turaev-Viro invariants into the UI.
        Class NTriCompositionUI:
            - Incorporated isomorphism / subcomplex testing into the UI.
            - Fixed crash when refreshing.
        Class PacketTabbedViewerTab:
            - Added to support tabbed UIs within tabbed UIs.
        Class ReginaPart:
            - Make the main window splitter remember its place when packet
              panes are changed.
    TEST SUITE:
        - Added tests for trivial triangulations and property handling.

Version 3.95  [ 12 October, 2003 ] - Prelease for version 4.0.
    GRAPHICAL USER INTERFACE:
        - Rewrote the entire user interface in C++ using the KDE
          libraries.  The result is much faster, cleaner and easier to
          maintain.  The old Java user interface is gone!  The user
          interface can be started by running "regina-kde".
    PYTHON:
        - Python scripting rewritten to use standard Python, not Jython.
          A python session can be started by running "regina-python".
        - The Python API has changed to be much more faithful to the C++
          calculation engine, especially with respect to global and static
          routines and constants.
        - All classes now sit directly within the module regina.
    ENGINE:
        Overall structure:
            - Fixed minor memory leaks.
            - Made more routines const.
            - Beginning to incorporate std::auto_ptr.
        Class Engine:
            - Removed since this is no longer necessary with the new
              python bindings.
        Class NAngleStructureList:
            - Made the enumerating constructor private and added the
              public replacement enumerate().
        Class NAugTriSolidTorus:
            - Changed to fit into the new NStandardTriangulation structure.
        Class NFacePairings:
            - Fixed bug in isCanonical().
        Class NGluingPerms:
            - Further optimisations for non-orientable census generation.
        Class NGroupPresentation:
            - Slightly improved group recognition.
        Class NHandlebody:
            - Added as a new 3-manifold class.
        Class NIsomorphism:
            - Allows an isomorphism with 0 tetrahedra.
            - Now derives from ShareableObject.
            - Supports boundary incomplete isomorphisms as well as
              complete isomorphisms.
            - Changed return types of const lookup routines from
              const T& to just T.
        Class NL31Pillow:
            - New class for identifying particular L(3,1) triangulations.
        Class NLargeInteger:
            - Added constructor and assignment taking a const std::string&.
            - Routine stringValue() now returns a std::string, not a char*.
        Class NLensSpace:
            - Changed to fit into the new NManifold structure.
        Class NLayeredChain:
            - Changed to fit into the new NStandardTriangulation structure.
        Class NLayeredLensSpace:
            - Changed to fit into the new NStandardTriangulation structure.
        Class NLayeredLoop:
            - Changed to fit into the new NStandardTriangulation structure.
        Class NLayeredSolidTorus:
            - Changed to fit into the new NStandardTriangulation structure.
            - Renamed isLayeredSolidTorusBase() to
              formsLayeredSolidTorusBase().
        Class NManifold:
            - New class to represent a 3-manifold irrespective of its
              triangulation.
        Class NNormalSurfaceList:
            - Made the enumerating constructor private and added the
              public replacement enumerate().
        Class NPacket, NPacketListener:
            - The NPacket destructor now orphans the packet if this has
              not already been done.
            - Added event listening for packets, including new class
              NPacketListener, new routines NPacket::listen(),
              NPacket::isListening() and NPacket::unlisten() and new
              class NPacket::ChangeEventBlock.
            - New NPacket routines moveUp(), moveDown(), moveToFirst()
              and moveToLast().
            - Reclassified member variables from protected to private.
        Class NPerm:
            - Routines edgeDescription() and faceDescription()
              implemented in the calculation engine.
        Class NPlugTriSolidTorus:
            - Changed to fit into the new NStandardTriangulation structure.
        Class NSFS:
            - Changed to fit into the new NManifold structure.
            - New overloaded routine insertFibre(long, long).
            - No longer allows illegal (0,k) fibres to be added.
            - More common names recognised.
        Class NSnappedBall:
            - Changed to fit into the new NStandardTriangulation structure.
            - Renamed isSnappedBall() to formsSnappedBall().
        Class NSpiralSolidTorus:
            - Changed to fit into the new NStandardTriangulation structure.
            - Renamed isSpiralSolidTorus() to formsSpiralSolidTorus().
        Class NStandardTriangulation:
            - New class to represent a standard triangulation.
        Class NTriSolidTorus:
            - Changed to fit into the new NStandardTriangulation structure.
            - Renamed isTriSolidTorus() to formsTriSolidTorus().
        Class NTriangulation:
            - New routine turaevViro() to calculate Turaev-Viro invariants.
            - Changed isIsomorphicTo() to return an entire isomorphism,
              not just whether an isomorphism exists.
            - New routine isContainedIn() to test for boundary
              incomplete isomorphisms.
        Routine isKnownSFS():
            - Removed in favour of
              NStandardTriangulation::isStandardTriangulation().
        File dehydration.h:
            - New routine readDehydrationList().
        File nsnappea.h:
            - Renamed to snappea.h.
        File stringutils.h:
            - Added routines startsWith() and stripWhitespace().

Version 3.2  [ 22 June, 2003 ] - The post-thesis release!
    OVERALL:
        - Added file format documentation to reference manual.
        - Calculation engine test suite is much enhanced.
        - Closed orientable census, closed non-orientable census and
          splitting surface signature census added to example files.
        - PhD thesis submitted on 30 May, 2003!
    ENGINE:
        Overall structure:
            - Using C++-style casts instead of C-style casts.
            - Signedness of chars is explicitly specified where it matters. 
        Class NBoolSet:
            - Using unsigned chars for byte codes.
        Class NCensus:
            - New constant PRUNE_P2_REDUCIBLE.
        Class NFacePair:
            - New class for working with pairs of face numbers.
        Class NFacePairing:
            - Added convenience operator [].
            - Added hasTripleEdge(), hasBrokenDoubleEndedChain(),
              hasOneEndedChainWithDoubleHandle() and associated routines.
            - Renamed private routine isCanonical() to
              isCanonicalInternal(), added public routine isCanonical()
              with no preconditions.
        Class NGluingPerms:
            - Uses new NFacePairing routines to identify certain
              situations in which no solutions are possible.
            - Uses a completely redesigned algorithm in the closed
              prime minimal P2-irreducible case.
            - Added pruning during permutation generation to eliminate
              edges identified with themselves in reverse.
            - Added pruning using low-degree edges in the non-orientable
              P2-irreducible case.
            - Allows a null automorphism list in findAllPerms().
        Class NLayeredLoop:
            - Renamed getIndex() to getLength().
        Class NLayeredSolidTorus:
            - Fixed a bug in isLayeredSolidTorusBase() that generated
              false positives in ideal triangulations.
        Class NNormalSurface:
            - Added routine knownCanCrush().  Currently this routine
              is next to useless; it is expected to be enhanced with
              future releases.
            - Property queries are now const since internal cached
              properties are declared mutable.
        Class NPerm:
            - Using unsigned chars for permutation codes.
        Class NPrismSpec, NPrismSetSurface:
            - New classes for dealing with triangular prisms defined by
              slicing along normal quads in a tetrahedron.  Currently
              these classes do very little.
        Class NSFS:
            - Better recognition of common names; now recognises all
              spaces with finite fundamental group.
        Class NTetFace:
            - Added routine setFirst().
            - Added copy constructor.
            - Operators ++ and -- are now implemented in all forms
              (++x, x++, --x, x--) and all have return values.
        Class NTriangulation:
            - New routine insertLayeredLoop().
            - 0-efficiency testing is done in quad space where possible.
            - Fixed a bug in which getHomologyH1Bdry() gave incorrect
              answers if the skeleton had not already been calculated.
            - New boundary queries hasTwoSphereBoundaryComponents() and
              hasNegativeIdealBoundaryComponents().
            - Renamed insertLensSpace() to insertLayeredLensSpace().
            - Interface-only skeletal query routines are now also
              implemented in the C++ calculation engine.
        Routine prior(), next():
            - Copied from the Boost C++ libraries for easy access to
              prior and following iterators.
    JAVA USER INTERFACE:
        Overall structure:
            - Incorporated engine enhancements listed above.
    UTILITIES:
        regconcat:
            - New utility for combining several data files.
        tricensus:
            - New option --minprimep2 for P2-irreducibility.
            - Explicitly verifies that all face pairings supplied on
              standard input are in canonical form.

Version 3.1  [ 18 October, 2002 ]
    OVERALL:
        - Added calculation engine test suite.
        - Environment variables now take precedence over configuration
          files when running the startup script.
        - Build process now uses standard autoconf/automake structure.
    ENGINE:
        Overall structure:
            - Added support for multiple vertex enumeration engines.
        Class NCensus:
            - Redesigned to do its work through classes NFacePairing and
              NGluingPerms.
            - Added support for arbitrary criterion functions.
            - Added support for splitting a census into pieces.
        Class NCompConstraint, NCompConstraintSet:
            - Added.
        Class NConeRay:
            - Removed in favour of new class NRay.
        Class NFacePairing, NGluingPerms:
            - Added to bear the brunt of census generation.
            - Massive optimisations and rewrites throughout census code.
            - Removed all thread yields, which were causing processes to
              have 0.0% CPU time on some systems.
        Class NIndexedArray:
            - Added routine validate().
        Class NKnot:
            - New (but incomplete) knot/link class.
        Class NLensSpace, NSFS:
            - Added getCommonName().
        Class NNormalSurfaceVector:
            - Replaced isCompatibleWith() with makeEmbeddedConstraints().
        Class NPerm:
            - Routine isIdentity() now implemented in C++ engine.
            - New routine setPerm(int, int).
        Class NTriangulation:
            - Fixed idealToFinite() which was newly broken in Regina 3.0.
            - Routine intelligentSimplify() now tries random 4-4 moves.
            - New routine collapseEdge().
            - Routine simplifyToLocalMinimum() now make boundary moves last
              and does not do book opening at all.
            - Fixed bug in 2-3, 3-2 and 4-4 moves that appears when faces of
              the old tetrahedra are glued to each other.
        Class NRay:
            - Added to replace old class NConeRay.
        Class NVector:
            - Added negate().
        Class NVertexEnumerator, NDoubleDescriptor:
            - Added to bear the brunt of normal surface enumeration and
              to allow different enumeration engines to be plugged in.
            - Caches some frequent calculations, resulting in a startling
              performance increase.
        Routine getVersionString(), getVersionMajor(), getVersionMinor(),
                testEngine():
            - Moved to engine.h and added to the C++ calculation engine.
        Routine reducedMod():
            - Fixed bug in the midpoint case.
        File nfile.h:
            - New file format constants to replace the constants removed
              with regina.h.
        File nhashmap.h, nhashset.h:
            - Added to deal with differing STL extension installations.
        File nknownmanifold.h:
            - Added global 3-manifold recognition routines.
        File nperm.h:
            - New arrays allPermsS2Inv, allPermsS3Inv, allPermsS4Inv.
        File regina.h:
            - Removed along with the constants it defined.
    JAVA USER INTERFACE:
        normal.algorithm.Algorithm:
            - Fixed bug in which isPacketEditable() was enforced even for
              non-modifying algorithms.
        normal.console.JPythonPacketConsole:
            - Optionally creates an additional Jython variable for direct
              access to some preselected packet within the tree.
        normal.mainui.NormalFrame:
            - New Jython consoles create an additional variable for the
              packet currently selected in the visual tree.
        normal.packetui.surfaces.NSFPropertiesEditor:
            - Don't enforce Euler characteristic <= 2 (singular surfaces
              can give other values).
    UTILITIES:
        tricensus:
            - Completely redesigned interface (now command-line based).
            - Supports splitting a census into pieces.
        tricensus-manager:
            - New utility for distributing a census amongst several machines.

Version 3.0  [ 28 June, 2002 ] - The "XML, about bloody time" release.
    OVERALL:
        - Moved from old impenetrable binary data files to new
          compressed XML data files.
        - Introduced various command-line utilities (see UTILITIES below).
        - Removed CORBA engine/interface.  It was too much hassle to
          maintain, and with Regina building on more platforms it has
          lots much of its usefulness.
        - JNI engine no longer requires autogenerated JNI headers.
        - Reference manual much enhanced.
    ENGINE:
        Overall structure:
            - Moved entire calculation engine into namespace regina.
            - The Great STL Port: replaced hand-rolled container classes
              with Standard Template Library classes.
            - Added numerous XML-related routines and classes.
            - Modified to also build under gcc3.
            - Removed configuration macro __MUTE_WARNINGS.
            - Replaced configuration macros __NO_IOS_NOCREATE and
              __NO_RAW_CASTING with their negations __USE_IOS_NOCREATE and
              __USE_RAW_CASTING which are optional in all situations.
            - Added configuration macros __HASH_NAMESPACE and
              __NO_NAMESPACE_ALIASES.
        Class NBoolVector, NDoubleList, NDynamicArray, NHashSet,
                NInfiniteArray, NIntMap, NOrderedPair, NPointerSet,
                NQueue, NSet, NStack, NString, NStringPair and associates:
            - All removed in favour of Standard Template Library classes.
        Class NAngleStructureList, NNormalSurfaceList:
            - New nested classes StructureInserter / SurfaceInserter.
        Class NAugTriSolidTorus, NTriSolidTorus:
            - Supports multiple ways of attaching layered chains.
        Class NFileInfo:
            - Added.
        Class NGroupExpressionTerm:
            - Changed from simple ordered pair to its own full class.
        Class NIndexedArray:
            - Added.
        Class NJNIEnumeration:
            - Added to aid the Java-C++ link.
        Class NLargeInteger:
            - Added third error-detection parameter to constructor
              NLargeInteger(const char*, int).
        Class NLayeredChainPair, NPlugTriSolidTorus:
            - Added for further subcomplex recognition.
        Class NLayeredLoop:
            - Added routine getSeifertStructure().
        Class NLensSpace:
            - Fixed bug causing reductions to be sometimes non-optimal
              (although still correct) - see modularInverse() notes below.
        Class NLocalFileResource:
            - Replaced static members MODE_READ, MODE_WRITE with static
              routines sysModeRead(), sysModeWrite().
        Class NNormalSurface:
            - Added routines isVertexLink() and isThinEdgeLink().
        Class NPacket:
            - Added routines to support arbitrary packet tags.
            - Finally changed getPacketName() to getPacketTypeName().
            - Removed tidyReadPacket().
        Class NPerm:
            - Added isPermCode().
        Class NScript:
            - Changed list of variables to a proper map and removed routines
              getVariableIndex() and removeVariableAt().
            - Insistance on unique variable names; in enforcing this
              routine addVariable() now returns bool.
        Class NSFS:
            - Added routine getHomologyH1().
        Class NSignature, NSigCensus, NSigPartialIsomorphism:
            - Added to deal with splitting surface signatures.
        Class NTriangulation:
            - Uses NIndexedArrays for skeletal elements for fast index lookup.
        File boostutils.h:
            - Added utility classes from the Boost C++ libraries.
        File hashutils.h:
            - Added various hash functions.
        File memutils.h:
            - Added allocation/deallocation functions.
        File stlutils.h:
            - Added extension Standard Template Library utility classes.
        File stringutils.h:
            - Added miscellaneous string manipulation routines.
        File zstream.h:
            - Added compressing and decompressing I/O streams.
        Routine modularInverse():
            - Fixed a rather nasty bug in gcdWithCoeffsInternal() that
              caused modularInverse() to sometimes give wrong answers.
        Routine readFileMagic():
            - Added to provide a format-independent file reader.
    JAVA USER INTERFACE:
        Overall structure:
            - Incorporated engine enhancements listed above.
        normal.console:
            - Added class JPythonPacketConsole.
        normal.engine.implementation.jni.JNIShareableObject:
            - Added static method sameCppPtr() which is necessary with gcc3.
        normal.exports:
            - Now exports to three different Regina data file formats.
        normal.mainui:
            - File information dialog is somewhat more informative.
        normal.mainui.NormalFrame:
            - Now supports opening a Jython console linked to a packet tree.
        normal.mainui.PacketPane:
            - Renamed getUI() to getPacketUI() to avoid clashing with j2sdk1.4.
        normal.options.NormalOptionSet:
            - Default "Display Icon" option changed from true to false.
        normal.packetui:
            - Resizing one coordinate column in various coordinate
              viewers now resizes all coordinate columns.
    UTILITIES:
        regconvert, regfiledump, regfiletype, sigcensus, tricensus:
            - Added.

Version 2.4  [ 4 April, 2002 ]
    OVERALL:
        - Much enhanced documentation.
        - Added SnapPea census and knot/link census to examples.
        - Added functionality changelog (HIGHLIGHTS.txt).
        - Added prepackaged Jython library directory.
    ENGINE:
        Overall structure:
            - Moved engine/imports to engine/foreign.
        Class NAngleStructure, NAngleStructureList, NAngleStructureVector:
            - Added.
        Class NConeRay:
            - Now a new class of its own accord, derived from
              NVectorDense and created to allow vertex solution routines
              to work in contexts outside normal surfaces.
        Class NNormalSurface:
            - Added getName() and setName().
        Class NNormalSurfaceVector:
            - Now derives from NConeRay, to which some routines have moved.
            - Changed declaration of createNonNegativeCone() to return
              cone faces as well as extremal rays.
        Class NPerm:
            - Added toString().
        Class NTriangulation:
            - Uses fewest possible tetrahedra in insertLensSpace().
            - Added insertRehydration(), makeDoubleCover().
        File nperm.h:
            - Added constant arrays orderedPermsS4, orderedPermsS3.
        Routine intersectCone():
            - Works with more generic cones by requiring cone faces to
              be passed as well as extremal rays.
        Routine writeSnapPea():
            - Added.
    JAVA USER INTERFACE:
        Overall structure:
            - Added readline/editline support using Bablok's wrapper classes.
            - Converted option REGINA_JNIDIR to a list of directories.
            - Option REGINA_OPTIONS_GLOBAL defaults to REGINA_HOME if
              /etc/regina does not exist.
        normal.ApplicationShell.CommandLineArguments:
            - Added.
        normal.Shell:
            - Allow filenames to be specified on the command-line.
            - Removed some arguments from getParameter().
            - Added getFileParameters().
        normal.exports:
            - Added class SnapPeaExporter.
        normal.imports:
            - Added class DehydrationImporter.
        normal.mainui:
            - Added more keyboard accelerators.
        normal.mainui.FilePane:
            - Added getFileType() and setFileType().
        normal.mainui.NormalFrame:
            - Added File->Info menu item.
            - Made various routines public so outsiders can manipulate
              the primary frame.
        normal.packetui.surfaces.CoordinateViewer:
            - Inserted editable surface name as first column.
        normal.packetui.triangulation.TriangulationCreator:
            - Creates triangulations from dehydration strings.

Version 2.3  [ 12 December, 2001 ] - The "Farewell Stillwater" release.
    OVERALL:
        - Makefile.options variables IDLTOJAVACLIENT and IDLTOCPPSERVER
          became IDLTOJAVA and IDLTOCPP with slightly more generic meanings.
    ENGINE:
        Overall structure:
            - Modified #includes to treat engine/engine, engine/jni
              and engine/corba as top-level include directories.
            - Removed config.h in favour of PD_MACROS in Makefile.options.
            - Removed configuration macros __NO_INCLUDE_PATHS and __BINARY_IO.
            - Introduced macro MY_ENGINE_OBJECT for CORBA wrapper classes.
            - Macros GET_ENGINE_OBJECT no longer crash when null is passed.
        Class NAugTriSolidTorus, NLayeredChain, NLayeredLoop, NLensSpace,
                NSFS, NSpiralSolidTorus, NTriSolidTorus:
            - New classes.
        Class NDiscSetSurface:
            - Modified parameters for adjacentDisc().
        Class NFace:
            - Added getType(), getSubtype(), isMobiusBand(), isCone().
        Class NHashSet, NHashSetIterator:
            - New classes.
        Class NNormalSurface:
            - Added crush().
            - Added isConnected(), isVertexLink(), isSplitting().
            - Fixed isOrientable() and added isTwoSided().
        Class NPacket:
            - Added makeUniqueLabels().
        Class NPerm:
            - Added operators = and != and constructor NPerm(const NPerm&).
        Class NTriangulation:
            - Added isZeroEfficient(), hasSplittingSurface(),
              knowsZeroEfficient() and knowsSplittingSurface().
            - Added extra condition to shellBoundary() covering two
              boundary faces plus two identified faces.
            - Added extra condition to twoZeroMove(NEdge*, ...) covering
              two boundary faces plus two identified faces.
            - Added fourFourMove().
        File ndisc.h:
            - Added routine discOrientationFollowsEdge().
        File nnormalsurface.h:
            - Added arrays triDiscArcs, quadDiscArcs, octDiscArcs.
        Routine hashMap(T*), hashMap(NString):
            - Added to support new class NHashSet.
        Routine readSnapPea():
            - Sets the new packet label to the SnapPea manifold name.
    JAVA USER INTERFACE:
        Overall structure:
            - Loading/saving local files is now possible even through CORBA!
            - Incorporated engine enhancements listed above.
            - Added Jython operator overloads to a number of classes.
        normal.engine.utilities:
            - Added NLargeInteger to replace java.math.BigInteger so
              Jython scripts can use native mathematical operators with
              arbitrary precision integers.
        normal.exports:
            - Created architecture for exporting to foreign file formats.
            - Added classes Exporter, ReginaExporter, ScriptExporter.
        normal.images:
            - A couple of new icons.
        normal.imports:
            - Redesigned import architecture; replaced old class
              ImportFilePane with new class Importer.
            - Imported packets now have appropriate packet labels (such
              as their names in the imported files).
            - The file dialog is now brought up before anything else is done.
            - Added classes ReginaImporter, ScriptImporter.
        normal.mainui.TopologyPane:
            - Fixed bug where icon was sometimes not displayed.
        normal.packetui:
            - Added a new TopologyPane argument to some routines to
              allow interfaces to manipulate the visual packet tree.
        normal.packetui.triangulation.CompositionViewer:
            - Displays more detailed information.
        normal.packetui.triangulation.SkeletonTableFrame:
            - Displays more details regarding face/vertex type.

Version 2.2  [ 7 October, 2001 ]
    OVERALL:
        - Documentation now DocBook-based; generates HTML and man pages.
        - Documentation now in docs/, not docs/normal/docs/.
        - Builds and runs under windows!
        - Added support for both global and local configuration files;
          configuration files are now called regina.conf.
        - Vastly reworked runtime scripts.
        - Tidied up Makefiles and CVS.
    ENGINE:
        Overall structure:
            - Ported CORBA stuff to omniORB3.
        Class NDoubleList, NDynamicArray:
            - Added operator = to the iterator classes.
        Class NEdge, NFace:
            - Added extra skeletal query routines.
        Class NGroupExpression, NGroupPresentation:
            - New classes.
        Class NLayeredLensSpace, NLayeredSolidTorus, NPillowTwoSphere,
                NSnappedBall, NSnappedTwoSphere:
            - New classes.
        Class NPacket:
            - Changed meaning of second (boolean) parameter to clone().
            - Added getNumberOfDescendants() and getNumberOfChildren();
              renamed totalTreeSize() to getTotalTreeSize().
        Class NTriangulation:
            - Added fundamental group as a new property.
            - Added a two-zero move about a vertex.
        File numbertheory.h:
            - Added modularInverse().
    JAVA USER INTERFACE:
        Overall structure:
            - Reads Regina options from directory $REGINA_OPTIONS_LOCAL
              and reads runtime options from system properties (which
              should be set by startup scripts).
            - Ported from JPython 1.1 to Jython 2.1-alpha1.
            - Now supports custom Jython libraries.
            - Improved support for mnemonics and keyboard accelerators.
            - Fixed tooltips in tables.
        normal.Application:
            - Moved fileExtension member into normal.mainui.FilePane subclasses.
        normal.Shell:
            - Dynamically finds JavaHelp classes so JavaHelp is not
              necessary for compilation.
            - Cleanly handles missing runtime options file.
            - Added a registry of all open Jython consoles.
        normal.algorithm:
            - Added class ElementaryMove.
        normal.console:
            - Major rearrangements; new class JPythonUtils now does most of
              the Jython work.
        normal.console.JPythonConsoleFrame:
            - Stores the root of the associated packet tree.
            - Allows saving the contents of the console to a file.
        normal.engine.implementation.corba.CORBAEngine:
            - Better error handling.
        normal.mainui:
            - Renamed SystemPane to TopologyPane and moved generic file
              editing functionality into FilePane to allow for editing
              different file types.
            - Much all-round cleaning up.
        normal.mainui.LibraryPane:
            - New class; allows editing of Jython libraries.
        normal.mainui.NormalFrame:
            - Moved console ownership routines into normal.Shell.
            - More appropriate enabling/disabling of menu items and buttons.
            - Edit menu hooks into current working file.
        normal.mainui.TopologyPane:
            - Closing a file closes all associated consoles.
            - Fixed the bug where double clicking on a tree item opens
              it three times.
            - Fixed bugs in the various fire... routines.
            - Improved interaction with the packet rename dialog.
            - Fixed the packet renaming bug in the visual tree display.
        normal.mainui.PacketTreeNode:
            - Replaced insertUnwrappedDescendants() with
              verifyDescendants() which actually does what it should; thus
              the refresh button now works properly.
            - Added findChildNodeIndex().
        normal.packetui.PacketUI:
            - Added subtreeWasDeleted().
        normal.packetui.packet.NContainerViewer:
            - Displays tree size statistics.
        normal.packetui.surfaces:
            - Coordinate tables in edge weight space now flag boundary edges.
        normal.packetui.surfaces.Coordinates:
            - Some routines now require the triangulation to be passed.
        normal.packetui.triangulation:
            - Pulled SkeletonTableFrame out into its own standalone class
              and turned it into a dialog.
        normal.packetui.triangulation.NTriangulationEditor:
            - Added triangulation component recognition.

Version 2.1.1a  [ 8 March, 2001 ]
    OVERALL:
        - Set up system for creating distributions.
        - Final tidying up for proper release.

Version 2.1.1
    OVERALL:
        - Added a CORBA interface to the engine.
        - Rearranged Makefiles and directory structure for CVS and
          SourceForge.
    ENGINE:
        Overall structure:
            - Split config.h into config.h and regina.h.
        Class Engine:
            - Formalised and slightly rearranged.
            - Added getVersion...() routines.
        Class NBoolSet:
            - Now passed as characters to and from external interfaces.
              Added getByteCode(), setByteCode() and fromByteCode() for
              this purpose.
        Class NNormalSurfaceList:
            - Added coordinate system FACE_ARCS; renumbered EDGE_WEIGHT.
        Class NPerm:
            - Now passed as characters to and from external interfaces.
        Class NTriangulation:
            - Added routine isStandard().
    JAVA USER INTERFACE:
        Overall structure:
            - Allows running as an applet as well as an application.
            - Class normal.Application now contains just global constants
              and a generic applet/application shell.  Class normal.Shell
              contains top-level Regina runtime routines and routines
              specific to the shell type (applet or application).
            - Made miscellaneous optimisations.
        normal.packetui.census.NCensusCreator:
            - Altered the boundary combo box strings to avoid
              misinterpretation.
        normal.packetui.surfaces.NSurfaceFilterEditor:
            - Fixed the bug in which changes in the filter were not
              always being immediately reflected in the surface list.

Version 2.1.0  [ 18 December, 2000 ]
    (Initial public release.)

Ben Burton (bab@maths.uq.edu.au)
http://regina.sourceforge.net/
<|MERGE_RESOLUTION|>--- conflicted
+++ resolved
@@ -26,19 +26,17 @@
               typedefs.  None of these internal classes are exposed to Python,
               and typical C++ users would have no reason to use them either.
     ENGINE:
-<<<<<<< HEAD
+        Class AbelianGroup, MarkedAbelianGroup, HomMarkedAbelianGroup:
+            - Now works with type Integer, not LargeInteger.
         Class Crossing, CrossingStrand:
             - Supporting classes for the new Link packet class.
+        Class HomologicalData:
+            - Now works with type Integer instead of LargeInteger for all
+              member functions except for torsionSigmaVector().
         Class Laurent, Laurent2:
             - New classes for Laurent polynomials in one and two variables.
         Class Link:
             - New packet class for knots and links in the 3-sphere.
-=======
-        Class AbelianGroup, MarkedAbelianGroup, HomMarkedAbelianGroup:
-            - Now works with type Integer, not LargeInteger.
-        Class HomologicalData:
-            - Now works with type Integer instead of LargeInteger for all
-              member functions except for torsionSigmaVector().
         Class MatrixInt:
             - Now stores elements of type Integer, not LargeInteger.  If
               you need support for infinity, you can always use the class
@@ -49,7 +47,6 @@
               integral domains.
         Class Primes:
             - Now works with type Integer, not LargeInteger.
->>>>>>> 2063d1a6
         Enum PacketType:
             - Renamed PACKET_NORMALSURFACELIST to PACKET_NORMALSURFACES,
               PACKET_NORMALHYPERSURFACELIST to PACKET_NORMALHYPERSURFACES,
