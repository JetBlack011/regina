--- conflicted
+++ resolved
@@ -7,22 +7,16 @@
     For just the key highlights, see the (far more readable) file
     HIGHLIGHTS.txt.
 
-<<<<<<< HEAD
-=======
-Version 5.1  [ (under development) ]
-
-    GENERAL:
-        - Removed all code that was deprecated in or before version 5.0.
-    ENGINE:
-        Global array quadDefn[][]:
-            - Added to nnormalsurface.h, with the same contents as the old
-              (and now removed) array vertexSplitDefn[][].
+Mac App Store version 5.0
+
+    USER INTERFACE:
+        - Disabled syntax highlighting for script packets, since this
+          uses GPL code which is incompatible with the App Store license.
     PYTHON:
-        - Remove Regina's ancient "python libraries" facility, since the Python
-          language itself offers better ways of doing this.  The configuration
-          file ~/.regina-libs is now ignored, and you can happily delete it.
-
->>>>>>> 016f4812
+        - Removed Regina's ancient "python libraries" facility, since Python
+          itself offers better and more standardised ways of doing this.
+          This will be removed from all of Regina's builds in version 5.1.
+
 Version 5.0  [ 26 September, 2016 ]
 
     GENERAL:
