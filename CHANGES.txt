--- conflicted
+++ resolved
@@ -140,7 +140,8 @@
             - Now derives from ShortOutput.
             - Routines dotHeader() and writeDotHeader() no longer set an
               explicit background colour.
-<<<<<<< HEAD
+            - Routine findAllPairings() now always runs in the current thread,
+              and no longer takes the final optional newThread argument.
             - Removed the Perm typedef.  Juse use NPerm<dim+1> instead.
             - Removed the Triangulation typedef.  Just use Triangulation<dim>.
             - Dimension-specific headers dim2edgepairing.h and nfacepairing.h
@@ -153,10 +154,6 @@
             - Removed the Triangulation typedef.  Just use Triangulation<dim>.
         Class NGenericIsomorphism:
             - Removed entirely.  Just use Isomorphism<dim> instead.
-=======
-            - Routine findAllPairings() now always runs in the current thread,
-              and no longer takes the final optional newThread argument.
->>>>>>> a33130dc
         Class NGenericTriangulation, NTriangulation, Dim2Triangulation:
             - Removed the Perm typedef.  Juse use NPerm<dim+1> instead.
             - Removed the Triangulation typedef.  Just use Triangulation<dim>.
