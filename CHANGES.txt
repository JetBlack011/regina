--- conflicted
+++ resolved
@@ -15,10 +15,6 @@
           that partially compliant compilers (such as gcc4.9) should be fine.
         - Now builds under gcc7.
     ENGINE:
-<<<<<<< HEAD
-        Class TreeDecomposition:
-            - New constructor that takes a Link.
-=======
         Class NormalHypersurfaces:
             - New routine sort() to sort hypersurfaces by arbitrary criteria.
             - The postconditions for enumerate() and makeMatchingEquations()
@@ -37,7 +33,8 @@
             - Fixed a problem (present in Regina 5.0 and 5.1) in which SnapPea
               would sometimes retriangulate unexpectedly during the
               SnapPeaTriangulation(const Triangulation<3>&) constructor.
->>>>>>> 891f3d90
+        Class TreeDecomposition:
+            - New constructor that takes a Link.
         Enum Algorithm, TuraevViroAlg:
             - Renamed TuraevViroAlg to the more general Algorithm enum type.
               The old type name TuraevViroAlg and constants TV_... are now
