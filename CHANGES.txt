--- conflicted
+++ resolved
@@ -7,7 +7,6 @@
     For just the key highlights, see the (far more readable) file
     HIGHLIGHTS.txt.
 
-<<<<<<< HEAD
 Version 5.0  [ (under development) ]
 
     TODO:
@@ -25,7 +24,7 @@
               However, subcomplexes must be of the same dimension (i.e.,
               it does not identify when a 3-manifold triangulation
               appears as a subcomplex of a 4-manifold triangulation).
-=======
+
 Version 4.96  [ (under development) ]
 
     ENGINE:
@@ -43,7 +42,6 @@
               caused by the recent sync with the SnapPy 2.0.3 kernel.
         Class SnapPeaException, SnapPeaFatalError, SnapPeaMemoryFull:
             - New exceptions to be thrown by the SnapPea kernel.
->>>>>>> adbc6a44
 
 Version 4.95  [ 12 November, 2013 ]
 
