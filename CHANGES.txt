--- conflicted
+++ resolved
@@ -344,14 +344,11 @@
               passed through to the bracket operator.
             - The void / non-void variants now require that the function
               object must / must not be derived from Returns<T> respectively.
-<<<<<<< HEAD
-        Routine nextPowerOfTwo():
-            - New constexpr routine for rounding up to a power of two.
-=======
         Routine makeAngleEquations():
             - Added as a global routine so that Python users can access it.
               This is identical to NAngleStructureVector::makeAngleEquations().
->>>>>>> ca1d5025
+        Routine nextPowerOfTwo():
+            - New constexpr routine for rounding up to a power of two.
         Routine open():
             - Added a variant that takes an input stream (as opposed to
               a filename).
