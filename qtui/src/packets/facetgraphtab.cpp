--- conflicted
+++ resolved
@@ -57,37 +57,6 @@
 #include <QStackedWidget>
 #include <QTemporaryFile>
 
-<<<<<<< HEAD
-#ifdef LIBGVC_FOUND
-#include <graphviz/gvc.h>
-
-// Define LIBGVC_DYNAMIC_PLUGINS if you wish to load plugins dynamically.
-// This requires (amongst other things) the presence of the file config6,
-// which list all available plugins.
-// #define LIBGVC_DYNAMIC_PLUGINS 1
-
-#ifndef LIBGVC_DYNAMIC_PLUGINS
-#if defined(_WIN32)
-__declspec(dllimport) gvplugin_library_t gvplugin_neato_layout_LTX_library;
-__declspec(dllimport) gvplugin_library_t gvplugin_dot_layout_LTX_library;
-__declspec(dllimport) gvplugin_library_t gvplugin_core_LTX_library;
-#else
-extern gvplugin_library_t gvplugin_neato_layout_LTX_library;
-extern gvplugin_library_t gvplugin_dot_layout_LTX_library;
-extern gvplugin_library_t gvplugin_core_LTX_library;
-#endif
-
-lt_symlist_t lt_preloaded_symbols[] = {
-    { "gvplugin_neato_layout_LTX_library", &gvplugin_neato_layout_LTX_library },
-    { "gvplugin_dot_layout_LTX_library", &gvplugin_dot_layout_LTX_library },
-    { "gvplugin_core_LTX_library", &gvplugin_core_LTX_library },
-    { nullptr, nullptr }
-};
-#endif
-#endif
-
-=======
->>>>>>> 0ad5ccaa
 FacetGraphTab::FacetGraphTab(FacetGraphData* useData,
         PacketTabbedViewerTab* useParentUI) :
         PacketViewerTab(useParentUI),
