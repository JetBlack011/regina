
/**************************************************************************
 *                                                                        *
 *  Regina - A Normal Surface Theory Calculator                           *
 *  KDE User Interface                                                    *
 *                                                                        *
 *  Copyright (c) 1999-2013, Ben Burton                                   *
 *  For further details contact Ben Burton (bab@debian.org).              *
 *                                                                        *
 *  This program is free software; you can redistribute it and/or         *
 *  modify it under the terms of the GNU General Public License as        *
 *  published by the Free Software Foundation; either version 2 of the    *
 *  License, or (at your option) any later version.                       *
 *                                                                        *
 *  As an exception, when this program is distributed through (i) the     *
 *  App Store by Apple Inc.; (ii) the Mac App Store by Apple Inc.; or     *
 *  (iii) Google Play by Google Inc., then that store may impose any      *
 *  digital rights management, device limits and/or redistribution        *
 *  restrictions that are required by its terms of service.               *
 *                                                                        *
 *  This program is distributed in the hope that it will be useful, but   *
 *  WITHOUT ANY WARRANTY; without even the implied warranty of            *
 *  MERCHANTABILITY or FITNESS FOR A PARTICULAR PURPOSE.  See the GNU     *
 *  General Public License for more details.                              *
 *                                                                        *
 *  You should have received a copy of the GNU General Public             *
 *  License along with this program; if not, write to the Free            *
 *  Software Foundation, Inc., 51 Franklin St, Fifth Floor, Boston,       *
 *  MA 02110-1301, USA.                                                   *
 *                                                                        *
 **************************************************************************/

/* end stub */

#include "regina-config.h"
#include "file/nglobaldirs.h"
#ifndef EXCLUDE_SNAPPEA
#include "snappea/nsnappeatriangulation.h"
#endif
#include "surfaces/nnormalsurfacelist.h"
#include "utilities/stringutils.h"

#include "reginaprefset.h"
#include "reginasupport.h"
#include "shortrunner.h"

#include <fstream>
#include <qglobal.h>
#include <QCoreApplication>
#include <QDir>
#include <QFile>
#include <QFileInfo>
#include <QTextCodec>
#include <QTextDocument>
#include <QTextStream>
#include <QDesktopServices>
#include <QSettings>
#include <QUrl>

namespace {
    QString INACTIVE("## INACTIVE ##");
}

const GraphvizStatus GraphvizStatus::unknown(0);
const GraphvizStatus GraphvizStatus::notFound(-1);
const GraphvizStatus GraphvizStatus::notExist(-2);
const GraphvizStatus GraphvizStatus::notExecutable(-3);
const GraphvizStatus GraphvizStatus::notStartable(-4);
const GraphvizStatus GraphvizStatus::unsupported(-5);
const GraphvizStatus GraphvizStatus::version1(1);
const GraphvizStatus GraphvizStatus::version1NotDot(2);
const GraphvizStatus GraphvizStatus::version2(3);

ReginaPrefSet ReginaPrefSet::instance_;

#ifdef Q_OS_WIN32
    const char* ReginaPrefSet::defaultGAPExec = "gap.exe";
    const char* ReginaPrefSet::defaultGraphvizExec = "neato.exe";
#else
    const char* ReginaPrefSet::defaultGAPExec = "gap";
    const char* ReginaPrefSet::defaultGraphvizExec = "neato";
#endif

// No need to initialise these, since the cache is only used when the
// given executable matches cacheGraphvizExec (which begins life as null).
QMutex GraphvizStatus::cacheGraphvizMutex;
QString GraphvizStatus::cacheGraphvizExec;
QString GraphvizStatus::cacheGraphvizExecFull;
GraphvizStatus GraphvizStatus::cacheGraphvizStatus;

ReginaFilePref::ReginaFilePref(const QString& filename,
        const QString& displayName, const QString& systemKey,
        QSettings& settings) :
        filename_(filename), displayName_(displayName), systemKey_(systemKey) {
    active_ = settings.value(systemKey_, true).toBool();
}

void ReginaFilePref::setFilename(const QString& filename) {
    filename_ = filename;
    displayName_ = QFileInfo(filename_).fileName() + " [" + filename_ + ']';
}

bool ReginaFilePref::exists() const {
    return QFileInfo(filename_).exists();
}

QString ReginaFilePref::shortDisplayName() const {
    if (systemKey_.isNull())
        return QFileInfo(filename_).fileName();
    else
        return displayName_;
}

QByteArray ReginaFilePref::encodeFilename() const {
    return static_cast<const char*>(QFile::encodeName(filename_));
}

void ReginaFilePref::writeKeys(const QList<ReginaFilePref>& list,
        QSettings& settings) {
    QStringList strings;
    foreach (const ReginaFilePref& f, list) {
        if (f.systemKey_.isNull())
            strings.push_back((f.active_ ? '+' : '-') + f.filename_);
        else
            settings.setValue(f.systemKey_, f.active_);
    }
    settings.setValue("UserFiles", strings);
}

void ReginaFilePref::readUserKey(QList<ReginaFilePref>& list,
        QSettings& settings) {
    QStringList strings = 
        settings.value("UserFiles", QStringList()).value<QStringList>();

    // Each string must start with + or - (active or inactive).
    // Any other strings will be ignored.
    for (QStringList::const_iterator it = strings.begin();
            it != strings.end(); it++) {
        if ((*it).isEmpty())
            continue;
        switch ((*it)[0].toAscii()) {
            case '+':
                // Active file.
                list.push_back(ReginaFilePref((*it).mid(1), true));
                break;
            case '-':
                // Inactive file.
                list.push_back(ReginaFilePref((*it).mid(1), false));
                break;
        }
    }
}

GraphvizStatus GraphvizStatus::status(const QString& userExec,
        QString& fullExec, bool forceRecheck) {
    QMutexLocker lock(&cacheGraphvizMutex);

    if ((! forceRecheck) && cacheGraphvizStatus != unknown &&
            userExec == cacheGraphvizExec) {
        fullExec = cacheGraphvizExecFull;
        return cacheGraphvizStatus;
    }

    // We need a full requery.
    if (! userExec.contains(QDir::separator())) {
        // Hunt on the search path.
        QString paths = QProcessEnvironment::systemEnvironment().value("PATH");
#ifdef Q_OS_WIN32
        // Windows uses a different separator in $PATH
        QString pathSeparator = ";";
#else
        QString pathSeparator = ":";
#endif
        QStringList pathList = paths.split(pathSeparator);

        // Add the "usual" location of Graphviz to the search path.
#ifdef Q_OS_MACX
        pathList.push_back("/usr/local/bin");
#endif

        bool found = false;
        for( QStringList::iterator it = pathList.begin(); it != pathList.end();
            ++it) {
            QDir dir(*it);
            if ( dir.exists(userExec) ) {
                fullExec = dir.absoluteFilePath(userExec);
                found = true;
                break;
            }
        }
        if (! found) {
            fullExec = QString();
            return notFound;
        }
    } else
        fullExec = QFileInfo(userExec).absoluteFilePath();

    // We have a full path to the Graphviz executable.
    QFileInfo info(fullExec);
    if (! info.exists())
        return notExist;
    if (! (info.isFile() && info.isExecutable()))
        return notExecutable;

    // Run to extract a version string.
    ShortRunner graphviz;
    graphviz << fullExec << "-V";
    QString output = graphviz.run(true);
    if (output.isNull()) {
        if (graphviz.timedOut())
            return unsupported;
        else
            return notStartable;
    }

    if (output.contains("version 1.")) {
        // Only test for "dot", not "/dot".  I'd rather not get tripped
        // up with alternate path separators, and this still
        // distinguishes between the different 1.x graph drawing tools.
        if (userExec.endsWith("dot", Qt::CaseInsensitive))
            return version1;
        return version1NotDot;
    } else if (output.contains("version 0."))
        return unsupported;
    else if (output.contains("version")) {
        // Assume any other version is >= 2.x.
        return version2;
    } else {
        // Could not find a version string at all.
        return unsupported;
    }
}

ReginaPrefSet::ReginaPrefSet() :
        anglesCreationTaut(false),
        fileRecentMax(10),
        displayTagsInTree(false),
        fileImportExportCodec("UTF-8"),
        helpIntroOnStartup(true),
        pythonAutoIndent(true),
        pythonSpacesPerTab(4),
        pythonWordWrap(false),
        surfacesCompatThreshold(100),
        surfacesCreationCoords(regina::NS_STANDARD),
        surfacesCreationList(regina::NS_LIST_DEFAULT),
        surfacesInitialCompat(LocalCompat),
        surfacesSupportOriented(false),
        treeJumpSize(10),
        tabDim2Tri(0),
        tabDim2TriSkeleton(0),
        tabDim3Tri(0),
        tabDim3TriAlgebra(0),
        tabDim3TriSkeleton(0),
<<<<<<< HEAD
        tabDim4Tri(0),
        tabDim4TriAlgebra(0),
=======
        tabSnapPeaTri(0),
        tabSnapPeaTriAlgebra(0),
>>>>>>> ac402960
        tabSurfaceList(0),
        triGAPExec(defaultGAPExec),
        triGraphvizExec(defaultGraphvizExec),
        triGraphvizLabels(true),
        triSurfacePropsThreshold(6),
        useDock(false),
        warnOnNonEmbedded(true) {
}

QString ReginaPrefSet::pythonLibrariesConfig() {
#ifdef Q_OS_WIN32
    return QString(); // Use the registry instead.
#else
    return QDir::homePath() + "/.regina-libs";
#endif
}

void ReginaPrefSet::readPythonLibraries() {
    QString configFile = pythonLibrariesConfig();
    if (configFile.isNull()) {
        QSettings pySettings(QCoreApplication::organizationDomain(),
            "Regina-Python");

        pySettings.beginGroup("PythonLibraries");
        pythonLibraries.clear();
        ReginaFilePref::readUserKey(pythonLibraries, pySettings);
        pySettings.endGroup();
    } else {
        pythonLibraries.clear();

        QFile f(configFile);
        if (! f.open(QIODevice::ReadOnly))
            return /* false */;

        QTextStream in(&f);
        in.setCodec(QTextCodec::codecForName("UTF-8"));

        bool active;
        QString line = in.readLine();
        while (! line.isNull()) {
            // Is the file inactive?
            active = true;
            if (line.startsWith(INACTIVE)) {
                active = false;
                line = line.mid(INACTIVE.length());
            }

            line = line.trimmed();

            // Is it a file at all?  If so, add it.
            if ((! line.isEmpty()) && line[0] != '#')
                pythonLibraries.push_back(ReginaFilePref(line, active));

            // Next!
            line = in.readLine();
        }

        return /* true */;
    }
}

void ReginaPrefSet::savePythonLibraries() const {
    QString configFile = pythonLibrariesConfig();
    if (configFile.isNull()) {
        QSettings pySettings(QCoreApplication::organizationDomain(),
            "Regina-Python");

        pySettings.beginGroup("PythonLibraries");
        ReginaFilePref::writeKeys(pythonLibraries, pySettings);
        pySettings.endGroup();
    } else {
        QFile f(configFile);
        if (! f.open(QIODevice::WriteOnly))
            return /* false */;

        QTextStream out(&f);
        out.setCodec(QTextCodec::codecForName("UTF-8"));

        out << "# Python libraries configuration file\n#\n";
        out << "# Automatically generated by the graphical user interface.\n\n";

        foreach (const ReginaFilePref& f, pythonLibraries) {
            if (f.active_)
                out << f.filename_ << '\n';
            else
                out << INACTIVE << ' ' << f.filename_ << '\n';
        }

        return /* true */;
    }
}

QFont ReginaPrefSet::fixedWidthFont() {
    QFont ans;
#ifdef Q_OS_MACX
    ans.setFamily("menlo");
#else
    ans.setFamily("monospace");
#endif
    ans.setFixedPitch(true);
#if (QT_VERSION >= QT_VERSION_CHECK(4, 7, 0))
    ans.setStyleHint(QFont::Monospace);
#else
    ans.setStyleHint(QFont::TypeWriter);
#endif
    return ans;
}

void ReginaPrefSet::openHandbook(const char* section, const char* handbook,
        QWidget* parentWidget) {
    QString handbookName = (handbook ? handbook : "regina");

    QString home = QFile::decodeName(regina::NGlobalDirs::home().c_str());
    QString index = home +
        QString("/docs/en/%1/index.html").arg(handbookName);
    QString page = home +
        QString("/docs/en/%1/%2.html").arg(handbookName).arg(section);
    if (QFileInfo(page).exists()) {
        if (! QDesktopServices::openUrl(QUrl::fromLocalFile(page))) {
            if (handbook) {
                ReginaSupport::warn(parentWidget,
                    QObject::tr("I could not open the requested handbook."),
                    QObject::tr("<qt>Please try pointing your web browser to: "
                    "<tt>%1</tt></qt>").arg(Qt::escape(page)));
            } else {
                ReginaSupport::warn(parentWidget,
                    QObject::tr("I could not open the Regina handbook."),
                    QObject::tr("<qt>Please try pointing your web browser to: "
                    "<tt>%1</tt></qt>").arg(Qt::escape(page)));
            }
        }
    } else {
        if (handbook) {
            ReginaSupport::warn(parentWidget,
                QObject::tr("I could not find the requested handbook."),
                QObject::tr("<qt>It should be installed at: "
                "<tt>%1</tt><p>Please contact %2 for assistance.</qt>")
                .arg(Qt::escape(index)).arg(PACKAGE_BUGREPORT));
        } else {
            ReginaSupport::warn(parentWidget,
                QObject::tr("I could not find the Regina handbook."),
                QObject::tr("<qt>It should be installed at: "
                "<tt>%1</tt><p>Please contact %2 for assistance.</qt>")
                .arg(Qt::escape(index)).arg(PACKAGE_BUGREPORT));
        }
    }
}

/*
void ReginaPrefSet::setMaxItems(int newMax) {
    fileRecentMax_ = newMax;
    if (newMax <= 0)
        return;

    while (fileRecent_.size() > newMax) {
        QUrl u = fileRecent_.back();
        fileRecent_.pop_back();
        emit recentFileRemoved(u);
    }
}
*/

void ReginaPrefSet::addRecentFile(const QUrl& url) {
    for (int i = 0; i < instance_.fileRecent_.count(); ++i)
        if (instance_.fileRecent_[i] == url) {
            instance_.fileRecent_.move(i, 0);
            emit instance_.recentFilePromoted(url);
            return;
        }

    if (instance_.fileRecentMax > 0 &&
            instance_.fileRecent_.size() >= instance_.fileRecentMax) {
        instance_.fileRecent_.pop_back();
        emit instance_.recentFileRemovedLast();
    }

    instance_.fileRecent_.push_front(url);
    emit instance_.recentFileAdded(url);
}

void ReginaPrefSet::clearRecentFiles() {
    fileRecent_.clear();
    emit recentFilesCleared();
}

void ReginaPrefSet::readInternal() {
    QSettings settings;

    settings.beginGroup("Angles");
    anglesCreationTaut = settings.value("CreationTaut", false).toBool();
    settings.endGroup();

    settings.beginGroup("Display");
    useDock = settings.value("UseDock", false).toBool();
    displayTagsInTree = settings.value("DisplayTagsInTree", false).toBool();
    settings.endGroup();

    settings.beginGroup("Census");
    censusFiles.clear();
    // System census files:
    QString exDir = QFile::decodeName(regina::NGlobalDirs::examples().c_str());
    censusFiles.push_back(ReginaFilePref(exDir + "/closed-or-census.rga",
        tr("Closed orientable census"), "ClosedOr", settings));
    censusFiles.push_back(ReginaFilePref(exDir + "/closed-nor-census.rga",
        tr("Closed non-orientable census"), "ClosedNor", settings));
    censusFiles.push_back(ReginaFilePref(exDir + "/knot-link-census.rga",
        tr("Hyperbolic knot/link census"), "KnotLink", settings));
    censusFiles.push_back(ReginaFilePref(exDir + "/snappea-census.rga",
        tr("Cusped hyperbolic census"), "CuspedHyp", settings));
    censusFiles.push_back(ReginaFilePref(exDir + "/closed-hyp-census.rga",
        tr("Closed hyperbolic census"), "ClosedHyp", settings));
    // Additional user census files:
    ReginaFilePref::readUserKey(censusFiles, settings);
    settings.endGroup();

    settings.beginGroup("File");
    fileRecentMax = settings.value("RecentMax", 10).toInt();
    fileImportExportCodec = settings.value("ImportExportCodec",
        QByteArray("UTF-8")).toByteArray();
    settings.endGroup();

    settings.beginGroup("Help");
    helpIntroOnStartup = settings.value("IntroOnStartup", true).toBool();
    settings.endGroup();

    settings.beginGroup("Python");
    pythonAutoIndent = settings.value("AutoIndent", true).toBool();
    pythonSpacesPerTab = settings.value("SpacesPerTab", 4).toInt();
    pythonWordWrap = settings.value("WordWrap", false).toBool();
    settings.endGroup();

    settings.beginGroup("SnapPea");
#ifndef EXCLUDE_SNAPPEA
    regina::NSnapPeaTriangulation::enableKernelMessages(
        settings.value("KernelMessages", false).toBool());
#endif
    settings.endGroup();

    settings.beginGroup("Surfaces");
    surfacesCompatThreshold = settings.value(
        "CompatibilityThreshold", 100).toInt();
    surfacesCreationCoords = static_cast<regina::NormalCoords>(settings.value(
        "CreationCoordinates", regina::NS_STANDARD).toInt());
    surfacesCreationList = regina::NormalList::fromInt(settings.value(
        "CreationList", regina::NS_LIST_DEFAULT).toInt());

    QString str = settings.value("InitialCompat").toString();
    if (str == "Global")
        surfacesInitialCompat = ReginaPrefSet::GlobalCompat;
    else
        surfacesInitialCompat = ReginaPrefSet::LocalCompat; /* default */

    surfacesSupportOriented = settings.value("SupportOriented", false).toBool();
    settings.endGroup();

    settings.beginGroup("Tree");
    treeJumpSize = settings.value("JumpSize", 10).toInt();
    settings.endGroup();

    settings.beginGroup("Tabs");
    tabDim2Tri = settings.value("Dim2Tri", 0).toUInt();
    tabDim2TriSkeleton = settings.value("Dim2TriSkeleton", 0).toUInt();
    tabDim3Tri = settings.value("Dim3Tri", 0).toUInt();
    tabDim3TriAlgebra = settings.value("Dim3TriAlgebra", 0).toUInt();
    tabDim3TriSkeleton = settings.value("Dim3TriSkeleton", 0).toUInt();
<<<<<<< HEAD
    tabDim4Tri = settings.value("Dim4Tri", 0).toUInt();
    tabDim4TriAlgebra = settings.value("Dim4TriAlgebra", 0).toUInt();
=======
    tabSnapPeaTri = settings.value("SnapPeaTri", 0).toUInt();
    tabSnapPeaTriAlgebra = settings.value("SnapPeaTriAlgebra", 0).toUInt();
>>>>>>> ac402960
    tabSurfaceList = settings.value("SurfaceList", 0).toUInt();
    settings.endGroup();

    settings.beginGroup("Triangulation");
    triGraphvizLabels = settings.value("GraphvizLabels", true).toBool();
    triSurfacePropsThreshold = settings.value(
        "SurfacePropsThreshold", 6).toInt();
    settings.endGroup();

    settings.beginGroup("Tools");
    pdfExternalViewer = settings.value("PDFViewer").toString().trimmed();
    triGAPExec = settings.value("GAPExec", defaultGAPExec).toString().trimmed();
    triGraphvizExec = settings.value("GraphvizExec", defaultGraphvizExec).
        toString().trimmed();
    settings.endGroup();

    readPythonLibraries();

    settings.beginGroup("Window");
    windowMainSize = settings.value("MainSize", QSize()).toSize();
    windowPythonSize = settings.value("PythonSize", QSize()).toSize();
    settings.endGroup();

    settings.beginGroup("RecentFiles");
    fileRecent_.clear();
    QString val;
    for (int i = 0; i < fileRecentMax; ++i) {
        val = settings.value(QString("File%1").arg(i + 1)).toString();
        if (val.isEmpty())
            continue;
        if (! QFile::exists(val))
            continue;
        fileRecent_.push_back(QUrl::fromLocalFile(val));
    }
    settings.endGroup();

    emit instance_.preferencesChanged();
    emit instance_.recentFilesFilled();
}

void ReginaPrefSet::saveInternal() const {
    QSettings settings;
    settings.beginGroup("Angles");
    settings.setValue("CreationTaut", anglesCreationTaut);
    settings.endGroup();

    settings.beginGroup("Display");
    settings.setValue("UseDock", useDock);
    settings.setValue("DisplayTagsInTree", displayTagsInTree);
    settings.endGroup();

    settings.beginGroup("Census");
    ReginaFilePref::writeKeys(censusFiles, settings);
    settings.endGroup();

    settings.beginGroup("File");
    settings.setValue("RecentMax", fileRecentMax);
    settings.setValue("ImportExportCodec", fileImportExportCodec);
    settings.endGroup();

    settings.beginGroup("Help");
    settings.setValue("IntroOnStartup", helpIntroOnStartup);
    settings.endGroup();

    settings.beginGroup("Python");
    settings.setValue("AutoIndent", pythonAutoIndent);
    settings.setValue("SpacesPerTab", pythonSpacesPerTab);
    settings.setValue("WordWrap", pythonWordWrap);
    settings.endGroup();

    settings.beginGroup("SnapPea");
#ifndef EXCLUDE_SNAPPEA
    settings.setValue("KernelMessages",
        regina::NSnapPeaTriangulation::kernelMessagesEnabled());
#else
    settings.setValue("KernelMessages", false);
#endif
    settings.endGroup();

    settings.beginGroup("Surfaces");
    settings.setValue("CompatibilityThreshold", surfacesCompatThreshold);
    settings.setValue("CreationCoordinates", surfacesCreationCoords);
    settings.setValue("CreationList", surfacesCreationList.intValue());

    switch (surfacesInitialCompat) {
        case ReginaPrefSet::GlobalCompat:
            settings.setValue("InitialCompat", "Global"); break;
        default:
            settings.setValue("InitialCompat", "Local"); break;
    }

    settings.setValue("SupportOriented", surfacesSupportOriented);
    settings.endGroup();

    settings.beginGroup("Tabs");
    settings.setValue("Dim2Tri", tabDim2Tri);
    settings.setValue("Dim2TriSkeleton", tabDim2TriSkeleton);
    settings.setValue("Dim3Tri", tabDim3Tri);
    settings.setValue("Dim3TriAlgebra", tabDim3TriAlgebra);
    settings.setValue("Dim3TriSkeleton", tabDim3TriSkeleton);
<<<<<<< HEAD
    settings.setValue("Dim4Tri", tabDim4Tri);
    settings.setValue("Dim4TriAlgebra", tabDim4TriAlgebra);
=======
    settings.setValue("SnapPeaTri", tabSnapPeaTri);
    settings.setValue("SnapPeaTriAlgebra", tabSnapPeaTriAlgebra);
>>>>>>> ac402960
    settings.setValue("SurfaceList", tabSurfaceList);
    settings.endGroup();

    settings.beginGroup("Tree");
    settings.setValue("JumpSize", treeJumpSize);
    settings.endGroup();

    settings.beginGroup("Triangulation");
    settings.setValue("GraphvizLabels", triGraphvizLabels);
    settings.setValue("SurfacePropsThreshold", triSurfacePropsThreshold);
    settings.endGroup();

    settings.beginGroup("Tools");
    settings.setValue("PDFViewer", pdfExternalViewer);
    settings.setValue("GAPExec", triGAPExec);
    settings.setValue("GraphvizExec", triGraphvizExec);
    settings.endGroup();

    savePythonLibraries();

    settings.beginGroup("Window");
    settings.setValue("MainSize", windowMainSize);
    settings.setValue("PythonSize", windowPythonSize);
    settings.endGroup();

    settings.beginGroup("RecentFiles");
    settings.remove("");
    for (int i = 0; i < fileRecent_.count(); ++i)
        settings.setValue(QString("File%1").arg(i + 1),
            fileRecent_[i].toLocalFile());
    settings.endGroup();
}

QTextCodec* ReginaPrefSet::importExportCodec() {
    QTextCodec* ans = QTextCodec::codecForName(global().fileImportExportCodec);
    if (! ans)
        ans = QTextCodec::codecForName("UTF-8");
    return ans;
}
<|MERGE_RESOLUTION|>--- conflicted
+++ resolved
@@ -251,13 +251,10 @@
         tabDim3Tri(0),
         tabDim3TriAlgebra(0),
         tabDim3TriSkeleton(0),
-<<<<<<< HEAD
         tabDim4Tri(0),
         tabDim4TriAlgebra(0),
-=======
         tabSnapPeaTri(0),
         tabSnapPeaTriAlgebra(0),
->>>>>>> ac402960
         tabSurfaceList(0),
         triGAPExec(defaultGAPExec),
         triGraphvizExec(defaultGraphvizExec),
@@ -523,13 +520,10 @@
     tabDim3Tri = settings.value("Dim3Tri", 0).toUInt();
     tabDim3TriAlgebra = settings.value("Dim3TriAlgebra", 0).toUInt();
     tabDim3TriSkeleton = settings.value("Dim3TriSkeleton", 0).toUInt();
-<<<<<<< HEAD
     tabDim4Tri = settings.value("Dim4Tri", 0).toUInt();
     tabDim4TriAlgebra = settings.value("Dim4TriAlgebra", 0).toUInt();
-=======
     tabSnapPeaTri = settings.value("SnapPeaTri", 0).toUInt();
     tabSnapPeaTriAlgebra = settings.value("SnapPeaTriAlgebra", 0).toUInt();
->>>>>>> ac402960
     tabSurfaceList = settings.value("SurfaceList", 0).toUInt();
     settings.endGroup();
 
@@ -630,13 +624,10 @@
     settings.setValue("Dim3Tri", tabDim3Tri);
     settings.setValue("Dim3TriAlgebra", tabDim3TriAlgebra);
     settings.setValue("Dim3TriSkeleton", tabDim3TriSkeleton);
-<<<<<<< HEAD
     settings.setValue("Dim4Tri", tabDim4Tri);
     settings.setValue("Dim4TriAlgebra", tabDim4TriAlgebra);
-=======
     settings.setValue("SnapPeaTri", tabSnapPeaTri);
     settings.setValue("SnapPeaTriAlgebra", tabSnapPeaTriAlgebra);
->>>>>>> ac402960
     settings.setValue("SurfaceList", tabSurfaceList);
     settings.endGroup();
 
