--- conflicted
+++ resolved
@@ -57,11 +57,7 @@
         NTriangulation* owner, NormalCoords coords,
         NormalList which, NormalAlg algHints,
         ProgressTracker* tracker) {
-<<<<<<< HEAD
-    NNormalSurfaceList* list = new NNormalSurfaceList(
-=======
     NormalSurfaces* list = new NormalSurfaces(
->>>>>>> c5577522
         coords, which, algHints);
 
     if (tracker)
