
/**************************************************************************
 *                                                                        *
 *  Regina - A Normal Surface Theory Calculator                           *
 *  Computational Engine                                                  *
 *                                                                        *
 *  Copyright (c) 1999-2014, Ben Burton                                   *
 *  For further details contact Ben Burton (bab@debian.org).              *
 *                                                                        *
 *  This program is free software; you can redistribute it and/or         *
 *  modify it under the terms of the GNU General Public License as        *
 *  published by the Free Software Foundation; either version 2 of the    *
 *  License, or (at your option) any later version.                       *
 *                                                                        *
 *  As an exception, when this program is distributed through (i) the     *
 *  App Store by Apple Inc.; (ii) the Mac App Store by Apple Inc.; or     *
 *  (iii) Google Play by Google Inc., then that store may impose any      *
 *  digital rights management, device limits and/or redistribution        *
 *  restrictions that are required by its terms of service.               *
 *                                                                        *
 *  This program is distributed in the hope that it will be useful, but   *
 *  WITHOUT ANY WARRANTY; without even the implied warranty of            *
 *  MERCHANTABILITY or FITNESS FOR A PARTICULAR PURPOSE.  See the GNU     *
 *  General Public License for more details.                              *
 *                                                                        *
 *  You should have received a copy of the GNU General Public             *
 *  License along with this program; if not, write to the Free            *
 *  Software Foundation, Inc., 51 Franklin St, Fifth Floor, Boston,       *
 *  MA 02110-1301, USA.                                                   *
 *                                                                        *
 **************************************************************************/

/* end stub */

/*! \file packet/packetregistry-impl.h
 *  \brief Contains the registry of all packet types known to Regina.
 *
 * Each time a new packet type is created, this registry must be updated to:
 *
 * - add a #include line for the corresponding packet class;
 * - add a corresponding case to each implementation of forPacket().
 *
 * See packetregistry.h for how other routines can use this registry.
 *
 * This file is automatically included from packetregistry.h; there
 * is no need for end users to include it explicitly.
 */

#ifndef __PACKETREGISTRY_IMPL_H
#ifndef __DOXYGEN
#define __PACKETREGISTRY_IMPL_H
#endif

#include "packet/ncontainer.h"
#include "packet/ntext.h"
#include "triangulation/ntriangulation.h"
#include "surfaces/nnormalsurfacelist.h"
#include "packet/nscript.h"
#include "surfaces/nsurfacefilter.h"
#include "angle/nanglestructurelist.h"
#include "packet/npdf.h"
#include "dim2/dim2triangulation.h"
#include "dim4/dim4triangulation.h"
#include "hypersurface/nnormalhypersurfacelist.h"
#include "snappea/nsnappeatriangulation.h"

namespace regina {

template <typename FunctionObject, typename... Args>
inline typename ReturnsTraits<FunctionObject>::ReturnType
forPacket(PacketType packetType, FunctionObject&& func,
        typename ReturnsTraits<FunctionObject>::ReturnType defaultReturn,
        Args&&... args) {
    switch (packetType) {
        case PACKET_CONTAINER : return
            func.template operator()<PacketInfo<PACKET_CONTAINER>>(
            std::forward<Args>(args)...);
        case PACKET_TEXT : return
            func.template operator()<PacketInfo<PACKET_TEXT>>(
            std::forward<Args>(args)...);
        case PACKET_TRIANGULATION : return
            func.template operator()<PacketInfo<PACKET_TRIANGULATION>>(
            std::forward<Args>(args)...);
        case PACKET_NORMALSURFACELIST : return
            func.template operator()<PacketInfo<PACKET_NORMALSURFACELIST>>(
            std::forward<Args>(args)...);
        case PACKET_SCRIPT : return
            func.template operator()<PacketInfo<PACKET_SCRIPT>>(
            std::forward<Args>(args)...);
        case PACKET_SURFACEFILTER : return
            func.template operator()<PacketInfo<PACKET_SURFACEFILTER>>(
            std::forward<Args>(args)...);
        case PACKET_ANGLESTRUCTURELIST : return
            func.template operator()<PacketInfo<PACKET_ANGLESTRUCTURELIST>>(
            std::forward<Args>(args)...);
        case PACKET_PDF : return
            func.template operator()<PacketInfo<PACKET_PDF>>(
            std::forward<Args>(args)...);
        case PACKET_DIM2TRIANGULATION : return
            func.template operator()<PacketInfo<PACKET_DIM2TRIANGULATION>>(
            std::forward<Args>(args)...);
<<<<<<< HEAD
        case PACKET_DIM4TRIANGULATION :
            return func(PacketInfo<PACKET_DIM4TRIANGULATION>(),
            std::forward<Args>(args)...);
        case PACKET_NORMALHYPERSURFACELIST :
            return func(PacketInfo<PACKET_NORMALHYPERSURFACELIST>(),
            std::forward<Args>(args)...);
        case PACKET_SNAPPEATRIANGULATION :
            return func(PacketInfo<PACKET_SNAPPEATRIANGULATION>(),
=======
        case PACKET_SNAPPEATRIANGULATION : return
            func.template operator()<PacketInfo<PACKET_SNAPPEATRIANGULATION>>(
>>>>>>> f3b2efd2
            std::forward<Args>(args)...);
        default: return defaultReturn;
    }
}

template <typename FunctionObject, typename... Args>
inline typename ReturnsTraits<FunctionObject>::Void
forPacket(PacketType packetType, FunctionObject&& func, Args&&... args) {
    switch (packetType) {
        case PACKET_CONTAINER :
            func.template operator()<PacketInfo<PACKET_CONTAINER>>(
            std::forward<Args>(args)...); break;
        case PACKET_TEXT :
            func.template operator()<PacketInfo<PACKET_TEXT>>(
            std::forward<Args>(args)...); break;
        case PACKET_TRIANGULATION :
            func.template operator()<PacketInfo<PACKET_TRIANGULATION>>(
            std::forward<Args>(args)...); break;
        case PACKET_NORMALSURFACELIST :
            func.template operator()<PacketInfo<PACKET_NORMALSURFACELIST>>(
            std::forward<Args>(args)...); break;
        case PACKET_SCRIPT :
            func.template operator()<PacketInfo<PACKET_SCRIPT>>(
            std::forward<Args>(args)...); break;
        case PACKET_SURFACEFILTER :
            func.template operator()<PacketInfo<PACKET_SURFACEFILTER>>(
            std::forward<Args>(args)...); break;
        case PACKET_ANGLESTRUCTURELIST :
            func.template operator()<PacketInfo<PACKET_ANGLESTRUCTURELIST>>(
            std::forward<Args>(args)...); break;
        case PACKET_PDF :
            func.template operator()<PacketInfo<PACKET_PDF>>(
            std::forward<Args>(args)...); break;
        case PACKET_DIM2TRIANGULATION :
            func.template operator()<PacketInfo<PACKET_DIM2TRIANGULATION>>(
            std::forward<Args>(args)...); break;
        case PACKET_DIM4TRIANGULATION :
            func(PacketInfo<PACKET_DIM4TRIANGULATION>(),
            std::forward<Args>(args)...); break;
        case PACKET_NORMALHYPERSURFACELIST :
            func(PacketInfo<PACKET_NORMALHYPERSURFACELIST>(),
            std::forward<Args>(args)...); break;
        case PACKET_SNAPPEATRIANGULATION :
            func.template operator()<PacketInfo<PACKET_SNAPPEATRIANGULATION>>(
            std::forward<Args>(args)...); break;
        default: break;
    }
}

} // namespace regina

#endif
<|MERGE_RESOLUTION|>--- conflicted
+++ resolved
@@ -99,19 +99,14 @@
         case PACKET_DIM2TRIANGULATION : return
             func.template operator()<PacketInfo<PACKET_DIM2TRIANGULATION>>(
             std::forward<Args>(args)...);
-<<<<<<< HEAD
-        case PACKET_DIM4TRIANGULATION :
-            return func(PacketInfo<PACKET_DIM4TRIANGULATION>(),
+        case PACKET_DIM4TRIANGULATION : return
+            func.template operator()<PacketInfo<PACKET_DIM4TRIANGULATION>>(
             std::forward<Args>(args)...);
-        case PACKET_NORMALHYPERSURFACELIST :
-            return func(PacketInfo<PACKET_NORMALHYPERSURFACELIST>(),
+        case PACKET_NORMALHYPERSURFACELIST : return
+            func.template operator()<PacketInfo<PACKET_NORMALHYPERSURFACELIST>>(
             std::forward<Args>(args)...);
-        case PACKET_SNAPPEATRIANGULATION :
-            return func(PacketInfo<PACKET_SNAPPEATRIANGULATION>(),
-=======
         case PACKET_SNAPPEATRIANGULATION : return
             func.template operator()<PacketInfo<PACKET_SNAPPEATRIANGULATION>>(
->>>>>>> f3b2efd2
             std::forward<Args>(args)...);
         default: return defaultReturn;
     }
@@ -149,10 +144,10 @@
             func.template operator()<PacketInfo<PACKET_DIM2TRIANGULATION>>(
             std::forward<Args>(args)...); break;
         case PACKET_DIM4TRIANGULATION :
-            func(PacketInfo<PACKET_DIM4TRIANGULATION>(),
+            func.template operator()<PacketInfo<PACKET_DIM4TRIANGULATION>>(
             std::forward<Args>(args)...); break;
         case PACKET_NORMALHYPERSURFACELIST :
-            func(PacketInfo<PACKET_NORMALHYPERSURFACELIST>(),
+            func.template operator()<PacketInfo<PACKET_NORMALHYPERSURFACELIST>>(
             std::forward<Args>(args)...); break;
         case PACKET_SNAPPEATRIANGULATION :
             func.template operator()<PacketInfo<PACKET_SNAPPEATRIANGULATION>>(
