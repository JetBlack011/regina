
/**************************************************************************
 *                                                                        *
 *  Regina - A Normal Surface Theory Calculator                           *
 *  Computational Engine                                                  *
 *                                                                        *
 *  Copyright (c) 1999-2013, Ben Burton                                   *
 *  For further details contact Ben Burton (bab@debian.org).              *
 *                                                                        *
 *  This program is free software; you can redistribute it and/or         *
 *  modify it under the terms of the GNU General Public License as        *
 *  published by the Free Software Foundation; either version 2 of the    *
 *  License, or (at your option) any later version.                       *
 *                                                                        *
 *  As an exception, when this program is distributed through (i) the     *
 *  App Store by Apple Inc.; (ii) the Mac App Store by Apple Inc.; or     *
 *  (iii) Google Play by Google Inc., then that store may impose any      *
 *  digital rights management, device limits and/or redistribution        *
 *  restrictions that are required by its terms of service.               *
 *                                                                        *
 *  This program is distributed in the hope that it will be useful, but   *
 *  WITHOUT ANY WARRANTY; without even the implied warranty of            *
 *  MERCHANTABILITY or FITNESS FOR A PARTICULAR PURPOSE.  See the GNU     *
 *  General Public License for more details.                              *
 *                                                                        *
 *  You should have received a copy of the GNU General Public             *
 *  License along with this program; if not, write to the Free            *
 *  Software Foundation, Inc., 51 Franklin St, Fifth Floor, Boston,       *
 *  MA 02110-1301, USA.                                                   *
 *                                                                        *
 **************************************************************************/

/* end stub */

/*! \file packet/packetregistry-impl.h
 *  \brief Contains the registry of all packet types known to Regina.
 *
 * Each time a new packet type is created, this registry must be updated to:
 *
 * - add a #include line for the corresponding packet class;
 * - add a corresponding case to each implementation of forPacket().
 *
 * See packetregistry.h for how other routines can use this registry.
 */

#ifndef __PACKETREGISTRY_IMPL_H
#ifndef __DOXYGEN
#define __PACKETREGISTRY_IMPL_H
#endif

#include "packet/ncontainer.h"
#include "packet/ntext.h"
#include "triangulation/ntriangulation.h"
#include "surfaces/nnormalsurfacelist.h"
#include "packet/nscript.h"
#include "surfaces/nsurfacefilter.h"
#include "angle/nanglestructurelist.h"
#include "packet/npdf.h"
#include "dim2/dim2triangulation.h"
<<<<<<< HEAD
#include "dim4/dim4triangulation.h"
#include "hypersurface/nnormalhypersurfacelist.h"
=======
#include "snappea/nsnappeatriangulation.h"
>>>>>>> ac402960

namespace regina {

template <typename FunctionObject>
inline typename FunctionObject::ReturnType forPacket(
        PacketType packetType, FunctionObject func,
        typename FunctionObject::ReturnType defaultReturn) {
    switch (packetType) {
        case PACKET_CONTAINER :
            return func(PacketInfo<PACKET_CONTAINER>());
        case PACKET_TEXT :
            return func(PacketInfo<PACKET_TEXT>());
        case PACKET_TRIANGULATION :
            return func(PacketInfo<PACKET_TRIANGULATION>());
        case PACKET_NORMALSURFACELIST :
            return func(PacketInfo<PACKET_NORMALSURFACELIST>());
        case PACKET_SCRIPT :
            return func(PacketInfo<PACKET_SCRIPT>());
        case PACKET_SURFACEFILTER :
            return func(PacketInfo<PACKET_SURFACEFILTER>());
        case PACKET_ANGLESTRUCTURELIST :
            return func(PacketInfo<PACKET_ANGLESTRUCTURELIST>());
        case PACKET_PDF :
            return func(PacketInfo<PACKET_PDF>());
        case PACKET_DIM2TRIANGULATION :
            return func(PacketInfo<PACKET_DIM2TRIANGULATION>());
<<<<<<< HEAD
        case PACKET_DIM4TRIANGULATION :
            return func(PacketInfo<PACKET_DIM4TRIANGULATION>());
        case PACKET_NORMALHYPERSURFACELIST :
            return func(PacketInfo<PACKET_NORMALHYPERSURFACELIST>());
=======
        case PACKET_SNAPPEATRIANGULATION :
            return func(PacketInfo<PACKET_SNAPPEATRIANGULATION>());
>>>>>>> ac402960
        default: return defaultReturn;
    }
}

template <typename VoidFunctionObject>
inline void forPacket(PacketType packetType, VoidFunctionObject func) {
    switch (packetType) {
        case PACKET_CONTAINER :
            func(PacketInfo<PACKET_CONTAINER>()); break;
        case PACKET_TEXT :
            func(PacketInfo<PACKET_TEXT>()); break;
        case PACKET_TRIANGULATION :
            func(PacketInfo<PACKET_TRIANGULATION>()); break;
        case PACKET_NORMALSURFACELIST :
            func(PacketInfo<PACKET_NORMALSURFACELIST>()); break;
        case PACKET_SCRIPT :
            func(PacketInfo<PACKET_SCRIPT>()); break;
        case PACKET_SURFACEFILTER :
            func(PacketInfo<PACKET_SURFACEFILTER>()); break;
        case PACKET_ANGLESTRUCTURELIST :
            func(PacketInfo<PACKET_ANGLESTRUCTURELIST>()); break;
        case PACKET_PDF :
            func(PacketInfo<PACKET_PDF>()); break;
        case PACKET_DIM2TRIANGULATION :
            func(PacketInfo<PACKET_DIM2TRIANGULATION>()); break;
<<<<<<< HEAD
        case PACKET_DIM4TRIANGULATION :
            func(PacketInfo<PACKET_DIM4TRIANGULATION>()); break;
        case PACKET_NORMALHYPERSURFACELIST :
            func(PacketInfo<PACKET_NORMALHYPERSURFACELIST>()); break;
=======
        case PACKET_SNAPPEATRIANGULATION :
            func(PacketInfo<PACKET_SNAPPEATRIANGULATION>()); break;
>>>>>>> ac402960
        default: break;
    }
}

} // namespace regina

#endif
<|MERGE_RESOLUTION|>--- conflicted
+++ resolved
@@ -57,12 +57,9 @@
 #include "angle/nanglestructurelist.h"
 #include "packet/npdf.h"
 #include "dim2/dim2triangulation.h"
-<<<<<<< HEAD
 #include "dim4/dim4triangulation.h"
 #include "hypersurface/nnormalhypersurfacelist.h"
-=======
 #include "snappea/nsnappeatriangulation.h"
->>>>>>> ac402960
 
 namespace regina {
 
@@ -89,15 +86,12 @@
             return func(PacketInfo<PACKET_PDF>());
         case PACKET_DIM2TRIANGULATION :
             return func(PacketInfo<PACKET_DIM2TRIANGULATION>());
-<<<<<<< HEAD
         case PACKET_DIM4TRIANGULATION :
             return func(PacketInfo<PACKET_DIM4TRIANGULATION>());
         case PACKET_NORMALHYPERSURFACELIST :
             return func(PacketInfo<PACKET_NORMALHYPERSURFACELIST>());
-=======
         case PACKET_SNAPPEATRIANGULATION :
             return func(PacketInfo<PACKET_SNAPPEATRIANGULATION>());
->>>>>>> ac402960
         default: return defaultReturn;
     }
 }
@@ -123,15 +117,12 @@
             func(PacketInfo<PACKET_PDF>()); break;
         case PACKET_DIM2TRIANGULATION :
             func(PacketInfo<PACKET_DIM2TRIANGULATION>()); break;
-<<<<<<< HEAD
         case PACKET_DIM4TRIANGULATION :
             func(PacketInfo<PACKET_DIM4TRIANGULATION>()); break;
         case PACKET_NORMALHYPERSURFACELIST :
             func(PacketInfo<PACKET_NORMALHYPERSURFACELIST>()); break;
-=======
         case PACKET_SNAPPEATRIANGULATION :
             func(PacketInfo<PACKET_SNAPPEATRIANGULATION>()); break;
->>>>>>> ac402960
         default: break;
     }
 }
