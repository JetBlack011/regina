--- conflicted
+++ resolved
@@ -569,11 +569,7 @@
 /**
  * A convenience typedef for NPerm<3>.
  */
-<<<<<<< HEAD
 typedef NPerm<3> NPerm3;
-=======
-REGINA_API std::ostream& operator << (std::ostream& out, const NPerm3& p);
->>>>>>> bf0e263b
 
 /*@}*/
 
@@ -718,10 +714,6 @@
     return orderedS3Index();
 }
 
-inline std::ostream& operator << (std::ostream& out, const NPerm3& p) {
-    return (out << p.str());
-}
-
 } // namespace regina
 
 #endif
