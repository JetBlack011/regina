--- conflicted
+++ resolved
@@ -707,123 +707,7 @@
 /**
  * A convenience typedef for NPerm<4>.
  */
-<<<<<<< HEAD
 typedef NPerm<4> NPerm4;
-=======
-REGINA_API std::ostream& operator << (std::ostream& out, const NPerm4& p);
-
-// Constants
-
-/**
- * An array of size 24 containing all possible permutations of four elements.
- *
- * The permutations with even indices in the array are the even permutations,
- * and those with odd indices in the array are the odd permutations.
- *
- * Note that the permutations are not necessarily in lexicographical order.
- *
- * \deprecated This array has been moved into the NPerm4 class, and can now
- * be accessed as the static array NPerm4::S4.  The deprecated name
- * regina::allPermsS4 now just points to NPerm4::S4, and will be removed
- * in some future version of Regina.
- */
-REGINA_API extern const NPerm4* allPermsS4;
-
-/**
- * An array of size 24 containing the inverses of the permutations in the
- * array \a allPermsS4.
- *
- * Specifically, the inverse of permutation <tt>allPermsS4[i]</tt> is
- * the permutation <tt>allPermsS4[ allPermsS4Inv[i] ]</tt>.
- *
- * \deprecated This array has been moved into the NPerm4 class, and can now
- * be accessed as the static array NPerm4::invS4.  The deprecated name
- * regina::allPermsS4Inv now just points to NPerm4::invS4, and will
- * be removed in some future version of Regina.
- */
-REGINA_API extern const unsigned* allPermsS4Inv;
-
-/**
- * An array of size 24 containing all possible permutations of four elements
- * in lexicographical order.
- *
- * \deprecated This array has been moved into the NPerm4 class, and can now
- * be accessed as the static array NPerm4::orderedS4.  The deprecated name
- * regina::orderedPermsS4 now just points to NPerm4::orderedS4, and will be
- * removed in some future version of Regina.
- */
-REGINA_API extern const NPerm4* orderedPermsS4;
-
-/**
- * An array of size 6 containing all possible permutations of three elements.
- * In each permutation, 3 maps to 3.
- *
- * The permutations with even indices in the array are the even permutations,
- * and those with odd indices in the array are the odd permutations.
- *
- * Note that the permutations are not necessarily in lexicographical order.
- *
- * \deprecated This array has been moved into the NPerm4 class, and can now
- * be accessed as the static array NPerm4::S3.  The deprecated name
- * regina::allPermsS4 now just points to NPerm4::S3, and will be removed
- * in some future version of Regina.
- */
-REGINA_API extern const NPerm4* allPermsS3;
-
-/**
- * An array of size 6 containing the inverses of the permutations in the
- * array \a allPermsS3.
- *
- * Specifically, the inverse of permutation <tt>allPermsS3[i]</tt> is
- * the permutation <tt>allPermsS3[ allPermsS3Inv[i] ]</tt>.
- *
- * \deprecated This array has been moved into the NPerm3 class, and can now
- * be accessed as the static array NPerm3::invS3.  The deprecated name
- * regina::allPermsS3Inv now just points to NPerm3::invS3, and will be
- * removed in some future version of Regina.
- */
-REGINA_API extern const unsigned* allPermsS3Inv;
-
-/**
- * An array of size 6 containing all possible permutations of three elements
- * in lexicographical order.  In each permutation, 3 maps to 3.
- *
- * \deprecated This array has been moved into the NPerm4 class, and can now
- * be accessed as the static array NPerm4::orderedS3.  The deprecated name
- * regina::orderedPermsS3 now just points to NPerm4::orderedS3, and will be
- * removed in some future version of Regina.
- */
-REGINA_API extern const NPerm4* orderedPermsS3;
-
-/**
- * An array of size 2 containing all possible permutations of two elements.
- * In each permutation, 2 maps to 2 and 3 maps to 3.
- *
- * The permutations with even indices in the array are the even permutations,
- * and those with odd indices in the array are the odd permutations.
- *
- * Note that the permutations are also in lexicographical order.
- *
- * \deprecated This array has been moved into the NPerm4 class, and can now
- * be accessed as the static array NPerm4::S2.  The deprecated name
- * regina::allPermsS2 now just points to NPerm4::S2, and will be removed in
- * some future version of Regina.
- */
-REGINA_API extern const NPerm4* allPermsS2;
-
-/**
- * An array of size 2 containing the inverses of the permutations in the
- * array \a allPermsS2.
- *
- * Specifically, the inverse of permutation <tt>allPermsS2[i]</tt> is
- * the permutation <tt>allPermsS2[ allPermsS2Inv[i] ]</tt>.
- *
- * \deprecated This array is unnecessary, since all elements of S2 are
- * their own inverses.  This array will be removed in some future version
- * of Regina.
- */
-REGINA_API extern const unsigned* allPermsS2Inv;
->>>>>>> bf0e263b
 
 // Routines for constructing the permutations associated to
 // triangles and edges of the triangulation
@@ -982,21 +866,6 @@
     return S4Index();
 }
 
-<<<<<<< HEAD
-=======
-inline std::string faceDescription(const NPerm4& facePerm) {
-    return facePerm.trunc3();
-}
-
-inline std::string edgeDescription(const NPerm4& edgePerm) {
-    return edgePerm.trunc2();
-}
-
-inline std::ostream& operator << (std::ostream& out, const NPerm4& p) {
-    return (out << p.str());
-}
-
->>>>>>> bf0e263b
 } // namespace regina
 
 #endif
