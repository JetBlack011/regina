# maths 

ADD_SUBDIRECTORY("spec")

# Files to compile
SET ( FILES
  approx
  cyclotomic
  integer
  matrix2
  matrixops
  numbertheory
  primes
  rational
  ray
  seedprimes
  )

# Prepend folder name
FOREACH ( SOURCE_FILE ${FILES} )
  SET ( SOURCES ${SOURCES} maths/${SOURCE_FILE})
ENDFOREACH(SOURCE_FILE)
SET(SOURCES ${SOURCES} PARENT_SCOPE)

if (${REGINA_INSTALL_DEV})
  INSTALL( FILES
    approx.h
    cyclotomic.h
<<<<<<< HEAD
    laurent.h
    laurent2.h
=======
    integer.h
    matrix.h
    matrix2.h
>>>>>>> 2063d1a6
    matrixops.h
    ncyclotomic.h
    ninteger.h
    nmatrix.h
    nmatrix2.h
    nmatrixint.h
    nperm.h
    nperm-impl.h
    nperm2.h
    nperm3.h
    nperm4.h
    nperm5.h
    npolynomial.h
    nprimes.h
    nrational.h
    nray.h
    numbertheory.h
    nvector.h
    perm.h
    perm-impl.h
    polynomial.h
    primes.h
    rational.h
    ray.h
    vector.h
    DESTINATION ${INCLUDEDIR}/maths COMPONENT Development)
endif (${REGINA_INSTALL_DEV})<|MERGE_RESOLUTION|>--- conflicted
+++ resolved
@@ -26,14 +26,11 @@
   INSTALL( FILES
     approx.h
     cyclotomic.h
-<<<<<<< HEAD
+    integer.h
     laurent.h
     laurent2.h
-=======
-    integer.h
     matrix.h
     matrix2.h
->>>>>>> 2063d1a6
     matrixops.h
     ncyclotomic.h
     ninteger.h
