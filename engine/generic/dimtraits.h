--- conflicted
+++ resolved
@@ -36,125 +36,4 @@
  *  \brief Deprecated header.
  */
 
-<<<<<<< HEAD
-#ifndef __DIMTRAITS_H
-#ifndef __DOXYGEN
-#define __DIMTRAITS_H
-#endif
-
-#include "regina-core.h"
-
-namespace regina {
-
-template <int n> class Simplex;
-
-/**
- * \addtogroup generic Generic code
- * Template code to work with triangulations of arbitrary dimension.
- * @{
- */
-
-/**
- * A template class that provides typedefs and other information about
- * faces of triangulations in each of the supported dimensions.
- *
- * The template argument \a dim refers to the dimension of the overall
- * triangulation, and the template argument \a subdim refers to the
- * dimension of a face within such a triangulation.
- *
- * This class is defined for all values of \a subdim between 0 and \a dim
- * inclusive.
- *
- * Note that this file does not bring in all of the headers for the
- * individual types.
- *
- * \ifacespython Not present.
- */
-template <int dim, int subdim>
-struct FaceTraits {
-    typedef void Face;
-        /**< The main data type for a </i>subdim</i>-dimensional face in a
-             <i>dim</i>-manifold triangulation. */
-};
-
-#ifndef __DOXYGEN
-
-class Dim2Edge;
-class Dim2Vertex;
-
-class NEdge;
-class NTriangle;
-class NVertex;
-
-class Dim4Edge;
-class Dim4Tetrahedron;
-class Dim4Triangle;
-class Dim4Vertex;
-
-template <>
-struct FaceTraits<2, 0> {
-    typedef Dim2Vertex Face;
-};
-
-template <>
-struct FaceTraits<2, 1> {
-    typedef Dim2Edge Face;
-};
-
-template <>
-struct FaceTraits<2, 2> {
-    typedef Simplex<2> Face;
-};
-
-template <>
-struct FaceTraits<3, 0> {
-    typedef NVertex Face;
-};
-
-template <>
-struct FaceTraits<3, 1> {
-    typedef NEdge Face;
-};
-
-template <>
-struct FaceTraits<3, 2> {
-    typedef NTriangle Face;
-};
-
-template <>
-struct FaceTraits<3, 3> {
-    typedef Simplex<3> Face;
-};
-
-template <>
-struct FaceTraits<4, 0> {
-    typedef Dim4Vertex Face;
-};
-
-template <>
-struct FaceTraits<4, 1> {
-    typedef Dim4Edge Face;
-};
-
-template <>
-struct FaceTraits<4, 2> {
-    typedef Dim4Triangle Face;
-};
-
-template <>
-struct FaceTraits<4, 3> {
-    typedef Dim4Tetrahedron Face;
-};
-
-template <>
-struct FaceTraits<4, 4> {
-    typedef Simplex<4> Face;
-};
-#endif
-
-} // namespace regina
-
-#endif
-=======
 #warning This header is deprecated, and the old DimTraits class no longer exists.
->>>>>>> 7c55c67c
