
/**************************************************************************
 *                                                                        *
 *  Regina - A Normal Surface Theory Calculator                           *
 *  Computational Engine                                                  *
 *                                                                        *
 *  Copyright (c) 1999-2014, Ben Burton                                   *
 *  For further details contact Ben Burton (bab@debian.org).              *
 *                                                                        *
 *  This program is free software; you can redistribute it and/or         *
 *  modify it under the terms of the GNU General Public License as        *
 *  published by the Free Software Foundation; either version 2 of the    *
 *  License, or (at your option) any later version.                       *
 *                                                                        *
 *  As an exception, when this program is distributed through (i) the     *
 *  App Store by Apple Inc.; (ii) the Mac App Store by Apple Inc.; or     *
 *  (iii) Google Play by Google Inc., then that store may impose any      *
 *  digital rights management, device limits and/or redistribution        *
 *  restrictions that are required by its terms of service.               *
 *                                                                        *
 *  This program is distributed in the hope that it will be useful, but   *
 *  WITHOUT ANY WARRANTY; without even the implied warranty of            *
 *  MERCHANTABILITY or FITNESS FOR A PARTICULAR PURPOSE.  See the GNU     *
 *  General Public License for more details.                              *
 *                                                                        *
 *  You should have received a copy of the GNU General Public             *
 *  License along with this program; if not, write to the Free            *
 *  Software Foundation, Inc., 51 Franklin St, Fifth Floor, Boston,       *
 *  MA 02110-1301, USA.                                                   *
 *                                                                        *
 **************************************************************************/

/* end stub */

/*! \file generic/dimtraits.h
 *  \brief A template class that provides information on working in
 *  different dimensions.
 */

#ifndef __DIMTRAITS_H
#ifndef __DOXYGEN
#define __DIMTRAITS_H
#endif

#include "regina-core.h"

namespace regina {

/**
 * \addtogroup generic Generic code
 * Template code to work with triangulations of arbitrary dimension.
 * @{
 */

/**
 * A template class that provides typedefs and other information about
 * working in each of the supported dimensions.
 *
 * Note that this file does not bring in all of the headers for the
 * individual types.
 *
 * \ifacespython Not present.
 */
template <int dim>
struct DimTraits {
    typedef void Triangulation;
        /**< The main data type for a <i>dim</i>-manifold triangulation. */
    typedef void Simplex;
        /**< The data type for a top-dimensional simplex in a
             <i>dim</i>-manifold triangulation. */
    typedef void Isomorphism;
        /**< The data type for an isomorphism between two
             <i>dim</i>-manifold triangulations.
             Typically this is a subclass of NGenericIsomorphism<dim>. */
    typedef void FacetPairing;
        /**< The data type that represents a pairing of facets of
             top-dimensional simplices in a <i>dim</i>-manifold
             triangulation. */
    typedef void Perm;
        /**< The permutation type used to describe gluings between
             top-dimensional simplices in a <i>dim</i>-manifold
             triangulation. */
};

/**
 * A template class that provides typedefs and other information about
 * faces of triangulations in each of the supported dimensions.
 *
 * The template argument \a dim refers to the dimension of the overall
 * triangulation, and the template argument \a subdim refers to the
 * dimension of a face within such a triangulation.
 *
 * This class is defined for all values of \a subdim between 0 and \a dim
 * inclusive.
 *
 * Note that this file does not bring in all of the headers for the
 * individual types.
 *
 * \ifacespython Not present.
 */
template <int dim, int subdim>
struct FaceTraits {
    typedef void Face;
        /**< The main data type for a </i>subdim</i>-dimensional face in a
             <i>dim</i>-manifold triangulation. */
};

#ifndef __DOXYGEN
class Dim2Edge;
class Dim2Triangulation;
class Dim2Triangle;
class Dim2Isomorphism;
class Dim2EdgePairing;
class Dim2Vertex;
class NPerm3;

template <>
struct DimTraits<2> {
    typedef Dim2Triangulation Triangulation;
    typedef Dim2Triangle Simplex;
    typedef Dim2Isomorphism Isomorphism;
    typedef Dim2EdgePairing FacetPairing;
    typedef NPerm3 Perm;
};

class NEdge;
class NTriangle;
class NTriangulation;
class NTetrahedron;
class NIsomorphism;
class NFacePairing;
class NPerm4;
class NVertex;

template <>
struct DimTraits<3> {
    typedef NTriangulation Triangulation;
    typedef NTetrahedron Simplex;
    typedef NIsomorphism Isomorphism;
    typedef NFacePairing FacetPairing;
    typedef NPerm4 Perm;
};

<<<<<<< HEAD
class Dim4Triangulation;
class Dim4Pentachoron;
class Dim4Isomorphism;
class Dim4FacetPairing;
class NPerm5;

template <>
struct DimTraits<4> {
    typedef Dim4Triangulation Triangulation;
    typedef Dim4Pentachoron Simplex;
    typedef Dim4Isomorphism Isomorphism;
    typedef Dim4FacetPairing FacetPairing;
    typedef NPerm5 Perm;
=======
template <>
struct FaceTraits<2, 0> {
    typedef Dim2Vertex Face;
};

template <>
struct FaceTraits<2, 1> {
    typedef Dim2Edge Face;
};

template <>
struct FaceTraits<2, 2> {
    typedef Dim2Triangle Face;
};

template <>
struct FaceTraits<3, 0> {
    typedef NVertex Face;
};

template <>
struct FaceTraits<3, 1> {
    typedef NEdge Face;
};

template <>
struct FaceTraits<3, 2> {
    typedef NTriangle Face;
};

template <>
struct FaceTraits<3, 3> {
    typedef NTetrahedron Face;
>>>>>>> 1a947020
};
#endif

} // namespace regina

#endif
<|MERGE_RESOLUTION|>--- conflicted
+++ resolved
@@ -141,11 +141,14 @@
     typedef NPerm4 Perm;
 };
 
-<<<<<<< HEAD
+class Dim4Edge;
+class Dim4FacetPairing;
+class Dim4Isomorphism;
+class Dim4Tetrahedron;
+class Dim4Triangle;
 class Dim4Triangulation;
 class Dim4Pentachoron;
-class Dim4Isomorphism;
-class Dim4FacetPairing;
+class Dim4Vertex;
 class NPerm5;
 
 template <>
@@ -155,7 +158,8 @@
     typedef Dim4Isomorphism Isomorphism;
     typedef Dim4FacetPairing FacetPairing;
     typedef NPerm5 Perm;
-=======
+};
+
 template <>
 struct FaceTraits<2, 0> {
     typedef Dim2Vertex Face;
@@ -189,7 +193,31 @@
 template <>
 struct FaceTraits<3, 3> {
     typedef NTetrahedron Face;
->>>>>>> 1a947020
+};
+
+template <>
+struct FaceTraits<4, 0> {
+    typedef Dim4Vertex Face;
+};
+
+template <>
+struct FaceTraits<4, 1> {
+    typedef Dim4Edge Face;
+};
+
+template <>
+struct FaceTraits<4, 2> {
+    typedef Dim4Triangle Face;
+};
+
+template <>
+struct FaceTraits<4, 3> {
+    typedef Dim4Tetrahedron Face;
+};
+
+template <>
+struct FaceTraits<4, 4> {
+    typedef Dim4Pentachoron Face;
 };
 #endif
 
