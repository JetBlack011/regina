
/**************************************************************************
 *                                                                        *
 *  Regina - A Normal Surface Theory Calculator                           *
 *  Computational Engine                                                  *
 *                                                                        *
 *  Copyright (c) 1999-2014, Ben Burton                                   *
 *  For further details contact Ben Burton (bab@debian.org).              *
 *                                                                        *
 *  This program is free software; you can redistribute it and/or         *
 *  modify it under the terms of the GNU General Public License as        *
 *  published by the Free Software Foundation; either version 2 of the    *
 *  License, or (at your option) any later version.                       *
 *                                                                        *
 *  As an exception, when this program is distributed through (i) the     *
 *  App Store by Apple Inc.; (ii) the Mac App Store by Apple Inc.; or     *
 *  (iii) Google Play by Google Inc., then that store may impose any      *
 *  digital rights management, device limits and/or redistribution        *
 *  restrictions that are required by its terms of service.               *
 *                                                                        *
 *  This program is distributed in the hope that it will be useful, but   *
 *  WITHOUT ANY WARRANTY; without even the implied warranty of            *
 *  MERCHANTABILITY or FITNESS FOR A PARTICULAR PURPOSE.  See the GNU     *
 *  General Public License for more details.                              *
 *                                                                        *
 *  You should have received a copy of the GNU General Public             *
 *  License along with this program; if not, write to the Free            *
 *  Software Foundation, Inc., 51 Franklin St, Fifth Floor, Boston,       *
 *  MA 02110-1301, USA.                                                   *
 *                                                                        *
 **************************************************************************/

/* end stub */

/*! \file triangulation/ntetrahedron.h
 *  \brief Deals with tetrahedra in a triangulation.
 */

#ifndef __NTETRAHEDRON_H
#ifndef __DOXYGEN
#define __NTETRAHEDRON_H
#endif

#include "regina-core.h"
#include "generic/simplex.h"
#include "maths/nperm4.h"
#include "utilities/nmarkedvector.h"
// NOTE: More #includes follow after the class declarations.

namespace regina {

class NTriangle;
class NEdge;
class NVertex;

template <int> class Component;
template <int> class Triangulation;
typedef Triangulation<3> NTriangulation;

/**
 * \weakgroup triangulation
 * @{
 */

/**
<<<<<<< HEAD
 * Represents a tetrahedron within a 3-manifold triangulation.
 *
 * This is a specialisation of the generic Simplex class template; see the
 * generic Simplex documentation for an overview of how this class works.
 *
 * This 3-dimensional specialisation contains some extra functionality.
 * In particular, each tetrahedron stores additional details on how this
 * tetrahedron and its sub-faces integrate into the overall skeletal
 * structure of the triangulation.
 *
 * An implementation note: the NTriangulation class is responsible for
 * creating, maintaining and destroying this extra skeletal information.
=======
 * Represents a tetrahedron in a triangulation.
 *
 * With each tetrahedron is stored various pieces of information
 * regarding the overall skeletal structure and component structure of
 * the triangulation.  This skeletal information will be allocated, calculated
 * and deallocated by the NTriangulation object containing the
 * corresponding tetrahedra.
 *
 * A tetrahedron must always belong to a 3-manifold triangulation.  You
 * can construct new tetrahedra using either NTriangulation::newTetrahedron()
 * or NTriangulation::newTetrahedron(const std::string&), which will
 * automatically add the new tetrahedron to the corresponding triangulation.
 * You can destroy tetrahedra by calling NTriangulation::removeTetrahedron(),
 * NTriangulation::removeTetrahedronAt() or
 * NTriangulation::removeAllTetrahedra(); these routines will automatically
 * destroy the tetrahedra as they are removed.
>>>>>>> bf0e263b
 */
template <>
class REGINA_API Simplex<3> : public SimplexBase<3> {
    private:
        NVertex* vertices_[4];
            /**< Vertices in the triangulation skeleton that are
                 vertices of this tetrahedron. */
        NEdge* edges_[6];
            /**< Edges in the triangulation skeleton that are
                 edges of this tetrahedron. */
        NTriangle* triangles_[4];
            /**< Triangles in the triangulation skeleton that are
                 faces of this tetrahedron. */

        int tmpOrientation_[4];
            /**< Temporary array used to represent orientations
                 of triangles and vertex link triangles when calculating
                 orientability of boundary components and vertex links.
                 Each orientation will be +/-1.
                 The array should only be used within these
                 orientability routines, and its contents afterwards are
                 unpredictable. */
        NPerm4 vertexMapping_[4];
            /**< Maps 0 to each vertex of this tetrahedron in turn whilst
                 mapping (1,2,3) in a suitably "orientation-preserving" way,
                 as described in getVertexMapping(). */
        NPerm4 edgeMapping_[6];
            /**< Maps (0,1) to the vertices of this tetrahedron that form
                 each edge whilst mapping (2,3) in a suitably "orientation-
                 preserving" way, as described in getEdgeMapping(). */
        NPerm4 triMapping_[4];
            /**< Maps (0,1,2) to the vertices of this tetrahedron that form
                 each triangular face, as described in getTriangleMapping(). */

    public:
        /**
<<<<<<< HEAD
         * A dimension-specific alias for adjacentSimplex().
         *
         * See adjacentSimplex() for further information.
         */
        Simplex* adjacentTetrahedron(int face) const;
        /**
         * A dimension-specific alias for adjacentFacet().
=======
         * Returns the text description associated with this
         * tetrahedron.
>>>>>>> bf0e263b
         *
         * See adjacentFacet() for further information.
         */
        int adjacentFace(int face) const;

        /**
<<<<<<< HEAD
=======
         * Joins the given face of this tetrahedron to another
         * tetrahedron.  The other tetrahedron involved will be
         * automatically updated.
         *
         * \pre This and the given tetrahedron belong to the same triangulation.
         * \pre The given face of this tetrahedron is not currently glued to
         * anything.
         * \pre The face of the other tetrahedron that will be glued to the
         * given face of this tetrahedron is not currently glued to anything.
         * \pre If the other tetrahedron involved is this tetrahedron, we are
         * not attempting to glue a face to itself.
         *
         * \warning If one tetrahedron belongs to a triangulation but
         * the other does not, the missing tetrahedron (along with anything
         * that it is joined to, directly or indirectly) will be automatically
         * added to the triangulation.  This is new behaviour as of
         * Regina 4.90; see the NTetrahedron class notes for details.
         *
         * @param myFace the face of this tetrahedron that will be glued
         * to the given other tetrahedron.  This
         * should be between 0 and 3 inclusive, where face \c i is
         * opposite vertex \c i of the tetrahedron.
         * @param you the tetrahedron (possibly this one) that will be
         * glued to the given face of this tetrahedron.
         * @param gluing a permutation describing the mapping of
         * vertices by which the two tetrahedra will be joined.  Each
         * vertex \c v of this tetrahedron that lies on the given face will
         * be identified with vertex <tt>gluing[v]</tt> of tetrahedron
         * <tt>you</tt>.  In addition, the face of <tt>you</tt> that
         * will be glued to the given face of this tetrahedron will be
         * face number <tt>gluing[myFace]</tt>.
         */
        void joinTo(int myFace, NTetrahedron* you, NPerm4 gluing);
        /**
         * Unglues the given face of this tetrahedron from whatever is
         * joined to it.  The other tetrahedron involved (possibly this
         * one) will be automatically updated.
         *
         * \pre The given face of this tetrahedron has some tetrahedron
         * (possibly this one) glued to it.
         *
         * @param myFace the face of this tetrahedron whose gluing we
         * will undo.  This should be between 0 and 3 inclusive, where
         * face \c i is opposite vertex \c i of the tetrahedron.
         * @return the ex-adjacent tetrahedron that was originally glued
         * to the given face of this tetrahedron.
         */
        NTetrahedron* unjoin(int myFace);
        /**
         * Undoes any face gluings involving this tetrahedron.
         * Any other tetrahedra involved will be automatically updated.
         */
        void isolate();

        /**
         * Returns the triangulation to which this tetrahedron belongs.
         *
         * @return the triangulation containing this tetrahedron.
         */
        REGINA_INLINE_REQUIRED
        NTriangulation* getTriangulation() const;

        /**
         * Returns the triangulation component to which this tetrahedron
         * belongs.
         *
         * As of Regina 4.90, if the skeletal information for the
         * triangulation has not been computed then this will be done
         * automatically.  There is no need for users to explicitly
         * recompute the skeleton themselves.
         *
         * @return the component containing this tetrahedron.
         */
        NComponent* getComponent() const;
        /**
>>>>>>> bf0e263b
         * Returns the vertex in the triangulation skeleton
         * corresponding to the given vertex of this tetrahedron.
         *
         * As of Regina 4.90, if the skeletal information for the
         * triangulation has not been computed then this will be done
         * automatically.  There is no need for users to explicitly
         * recompute the skeleton themselves.
         *
         * @param vertex the vertex of this tetrahedron to examine.
         * This should be between 0 and 3 inclusive.
         * @return the vertex of the skeleton corresponding to the
         * requested tetrahedron vertex.
         */
        REGINA_INLINE_REQUIRED
        NVertex* getVertex(int vertex) const;
        /**
         * Returns the edge in the triangulation skeleton
         * corresponding to the given edge of this tetrahedron.
         *
         * See NEdge::edgeNumber and NEdge::edgeVertex for
         * the conventions of how edges are numbered within a tetrahedron.
         *
         * As of Regina 4.90, if the skeletal information for the
         * triangulation has not been computed then this will be done
         * automatically.  There is no need for users to explicitly
         * recompute the skeleton themselves.
         *
         * @param edge the edge of this tetrahedron to examine.
         * This should be between 0 and 5 inclusive.
         * @return the edge of the skeleton corresponding to the
         * requested tetrahedron edge.
         */
        NEdge* getEdge(int edge) const;
        /**
         * Returns the triangle in the triangulation skeleton
         * corresponding to the given face of this tetrahedron.
         *
         * As of Regina 4.90, if the skeletal information for the
         * triangulation has not been computed then this will be done
         * automatically.  There is no need for users to explicitly
         * recompute the skeleton themselves.
         *
         * @param face the face of this tetrahedron to examine.
         * This should be between 0 and 3 inclusive, where face \c i
         * lies opposite vertex \c i.
         * @return the triangle of the skeleton corresponding to the
         * requested tetrahedron face.
         */
        NTriangle* getTriangle(int face) const;
        /**
         * Returns a permutation that maps 0 to the given vertex of this
         * tetrahedron, and that maps (1,2,3) to the three remaining vertices
         * in the following "orientation-preserving" fashion.
         *
         * The images of (1,2,3) under this permutation imply an
         * orientation for the tetrahedron face opposite the given vertex.
         * These orientations will be consistent for all tetrahedra
         * containing the given vertex, if this is possible (i.e., if
         * the vertex link is orientable).
         *
         * Note that there are still arbitrary decisions to be made for
         * the images of (1,2,3), since there will always be three possible
         * mappings that yield the correct orientation.
         *
         * As of Regina 4.90, if the skeletal information for the
         * triangulation has not been computed then this will be done
         * automatically.  There is no need for users to explicitly
         * recompute the skeleton themselves.
         *
         * @param vertex the vertex of this tetrahedron to examine.
         * This should be between 0 and 3 inclusive.
         * @return a permutation that maps 0 to the given vertex of this
         * tetrahedron, with the properties outlined above.
         */
        REGINA_INLINE_REQUIRED
        NPerm4 getVertexMapping(int vertex) const;
        /**
         * Examines the given edge of this tetrahedron, and returns a
         * permutation that maps the "canonical" vertices (0,1) of the
         * corresponding edge of the triangulation to the matching vertices
         * of this tetrahedron.  This permutation also maps (2,3) to the
         * remaining tetrahedron vertices in an "orientation-preserving"
         * way, as described below.
         *
         * In detail:  Suppose several edges of several tetrahedra are
         * identified within the overall triangulation.  We call this a
         * single "edge of the triangulation", and arbitrarily
         * label its vertices (0,1).  This routine then maps the vertices
         * (0,1) of this edge of the triangulation to the individual
         * vertices of this tetrahedron that make up the given edge.
         *
         * Because we are passing the argument \a edge, we already know
         * \e which vertices of this tetrahedron are involved.  What this
         * routine tells us is the \a order in which they appear to form the
         * overall edge of the triangulation.
         *
         * As a consequence:  Consider some collection of tetrahedron edges
         * that are identified together as a single edge of the triangulation,
         * and choose some \a i from the set {0,1}.  Then the vertices
         * <tt>getEdgeMapping(...)[i]</tt> of the individual tetrahedra
         * are all identified together, since they all become the same
         * vertex of the same edge of the triangulation (assuming of
         * course that we pass the correct edge number in each case to
         * getEdgeMapping()).
         *
         * The images of 2 and 3 under the permutations that are returned
         * have the following properties.  In each tetrahedron, the images
         * of 2 and 3 under this map form a directed edge of the tetrahedron
         * (running from the image of vertex 2 to the image of vertex 3).
         * For any given edge of the triangulation, these corresponding
         * directed edges together form an ordered path within the
         * triangulation that circles the common edge of the triangulation
         * (like an edge link, except that it is not near to the edge and so
         * might intersect itself).  Furthermore, if we consider the individual
         * tetrahedra in the order in which they appear in the list
         * NEdge::getEmbeddings(), these corresponding directed edges
         * appear in order from the start of this path to the finish
         * (for internal edges this path is actually a cycle, and the
         * starting point is arbitrary).
         *
         * As of Regina 4.90, if the skeletal information for the
         * triangulation has not been computed then this will be done
         * automatically.  There is no need for users to explicitly
         * recompute the skeleton themselves.
         *
         * @param edge the edge of this tetrahedron to examine.
         * This should be between 0 and 5 inclusive.
         * @return a mapping from vertices (0,1) of the requested
         * triangulation edge to the vertices of this tetrahedron.
         */
        REGINA_INLINE_REQUIRED
        NPerm4 getEdgeMapping(int edge) const;
        /**
         * Examines the given face of this tetrahedron, and returns a
         * mapping from the "canonical" vertices of the corresponding
         * triangle of the triangulation to the matching vertices of this
         * tetrahedron.
         *
         * In detail:  Suppose two faces of two tetrahedra are identified
         * within the overall triangulation.  We call this a single
         * "triangle of the triangulation", and arbitrarily label its
         * vertices (0,1,2).  This routine then maps the vertices
         * (0,1,2) of this triangle of the triangulation to the individual
         * vertices of this tetrahedron that make up the given face.
         *
         * Because we are passing the argument \a face, we already know
         * \e which vertices of this tetrahedron are involved.  What this
         * routine tells us is the \a order in which they appear to form the
         * overall face of the triangulation.
         *
         * As a consequence:  Consider some pair of tetrahedron faces that are
         * identified together as a single triangle of the triangulation,
         * and choose some \a i from the set {0,1,2}.  Then the vertices
         * <tt>getTriangleMapping(...)[i]</tt> of the individual tetrahedra
         * are identified together, since they both become the same
         * vertex of the same triangle of the triangulation (assuming of
         * course that we pass the correct face number in each case to
         * getTriangleMapping()).
         *
         * As of Regina 4.90, if the skeletal information for the
         * triangulation has not been computed then this will be done
         * automatically.  There is no need for users to explicitly
         * recompute the skeleton themselves.
         *
         * @param face the face of this tetrahedron to examine.
         * This should be between 0 and 3 inclusive.
         * @return a mapping from vertices (0,1,2) of the corresponding
         * triangle to the vertices of this tetrahedron.
         */
        REGINA_INLINE_REQUIRED
        NPerm4 getTriangleMapping(int face) const;
<<<<<<< HEAD
=======
        /**
         * A deprecated alias for getTriangleMapping().
         *
         * This routine examines the given face of this tetrahedron, and
         * returns a mapping from the "canonical" vertices of the corresponding
         * triangle of the triangulation to the matching vertices of this
         * tetrahedron.  See getTriangleMapping() for further details.
         *
         * \deprecated This routine will be removed in a future version
         * of Regina.  Please use getTriangleMapping() instead.
         *
         * @param face the face of this tetrahedron to examine.
         * This should be between 0 and 3 inclusive.
         * @return a mapping from vertices (0,1,2) of the corresponding
         * triangle to the vertices of this tetrahedron.
         */
        NPerm4 getFaceMapping(int face) const;
        /**
         * Returns the orientation of this tetrahedron in the
         * triangulation.
         *
         * The orientation of each tetrahedron is always +1 or -1.
         * In an orientable component of a triangulation,
         * adjacent tetrahedra have the same orientations if one could be
         * transposed onto the other without reflection, and they have
         * opposite orientations if a reflection would be required.
         * In a non-orientable component, orientations are still +1 and
         * -1 but no further guarantees can be made.
         *
         * As of Regina 4.90, if the skeletal information for the
         * triangulation has not been computed then this will be done
         * automatically.  There is no need for users to explicitly
         * recompute the skeleton themselves.
         *
         * @return +1 or -1 according to the orientation of this tetrahedron.
         */
        int orientation() const;
>>>>>>> bf0e263b

    private:
        /**
         * Creates a new tetrahedron with empty description and no
         * faces joined to anything.
         *
         * @param tri the triangulation to which the new tetrahedron belongs.
         */
        Simplex(NTriangulation* tri);
        /**
         * Creates a new tetrahedron with the given description and
         * no edges joined to anything.
         *
         * @param desc the description to give the new tetrahedron.
         * @param tri the triangulation to which the new tetrahedron belongs.
         */
        Simplex(const std::string& desc, NTriangulation* tri);

<<<<<<< HEAD
    friend class Triangulation<3>;
    friend class TriangulationBase<3>;
=======
    private:
        /**
         * Creates a new tetrahedron with empty description and no
         * faces joined to anything.
         *
         * @param tri the triangulation to which the new tetrahedron belongs.
         */
        NTetrahedron(NTriangulation* tri);
        /**
         * Creates a new tetrahedron with the given description and
         * no faces joined to anything.
         *
         * @param desc the description to give the new tetrahedron.
         * @param tri the triangulation to which the new tetrahedron belongs.
         */
        NTetrahedron(const std::string& desc, NTriangulation* tri);

    friend class NTriangulation;
>>>>>>> bf0e263b
        /**< Allow access to private members. */
};

/**
 * A convenience typedef for Simplex<3>.
 */
typedef Simplex<3> NTetrahedron;

/*@}*/

} // namespace regina
// Some more headers that are required for inline functions:
#include "triangulation/ntriangulation.h"
namespace regina {

// Inline functions for Simplex<3>

inline Simplex<3>* Simplex<3>::adjacentTetrahedron(int face) const {
    return adjacentSimplex(face);
}

inline int Simplex<3>::adjacentFace(int face) const {
    return adjacentFacet(face);
}

inline NVertex* Simplex<3>::getVertex(int vertex) const {
    getTriangulation()->ensureSkeleton();
    return vertices_[vertex];
}

inline NEdge* Simplex<3>::getEdge(int edge) const {
    getTriangulation()->ensureSkeleton();
    return edges_[edge];
}

inline NTriangle* Simplex<3>::getTriangle(int face) const {
    getTriangulation()->ensureSkeleton();
    return triangles_[face];
}

inline NPerm4 Simplex<3>::getVertexMapping(int vertex) const {
    getTriangulation()->ensureSkeleton();
    return vertexMapping_[vertex];
}

inline NPerm4 Simplex<3>::getEdgeMapping(int edge) const {
    getTriangulation()->ensureSkeleton();
    return edgeMapping_[edge];
}

inline NPerm4 Simplex<3>::getTriangleMapping(int face) const {
    getTriangulation()->ensureSkeleton();
    return triMapping_[face];
}

inline Simplex<3>::Simplex(NTriangulation* tri) : SimplexBase<3>(tri) {
}

inline Simplex<3>::Simplex(const std::string& desc, NTriangulation* tri) :
        SimplexBase<3>(desc, tri) {
}

} // namespace regina

#endif
<|MERGE_RESOLUTION|>--- conflicted
+++ resolved
@@ -63,7 +63,6 @@
  */
 
 /**
-<<<<<<< HEAD
  * Represents a tetrahedron within a 3-manifold triangulation.
  *
  * This is a specialisation of the generic Simplex class template; see the
@@ -76,24 +75,6 @@
  *
  * An implementation note: the NTriangulation class is responsible for
  * creating, maintaining and destroying this extra skeletal information.
-=======
- * Represents a tetrahedron in a triangulation.
- *
- * With each tetrahedron is stored various pieces of information
- * regarding the overall skeletal structure and component structure of
- * the triangulation.  This skeletal information will be allocated, calculated
- * and deallocated by the NTriangulation object containing the
- * corresponding tetrahedra.
- *
- * A tetrahedron must always belong to a 3-manifold triangulation.  You
- * can construct new tetrahedra using either NTriangulation::newTetrahedron()
- * or NTriangulation::newTetrahedron(const std::string&), which will
- * automatically add the new tetrahedron to the corresponding triangulation.
- * You can destroy tetrahedra by calling NTriangulation::removeTetrahedron(),
- * NTriangulation::removeTetrahedronAt() or
- * NTriangulation::removeAllTetrahedra(); these routines will automatically
- * destroy the tetrahedra as they are removed.
->>>>>>> bf0e263b
  */
 template <>
 class REGINA_API Simplex<3> : public SimplexBase<3> {
@@ -130,7 +111,6 @@
 
     public:
         /**
-<<<<<<< HEAD
          * A dimension-specific alias for adjacentSimplex().
          *
          * See adjacentSimplex() for further information.
@@ -138,94 +118,12 @@
         Simplex* adjacentTetrahedron(int face) const;
         /**
          * A dimension-specific alias for adjacentFacet().
-=======
-         * Returns the text description associated with this
-         * tetrahedron.
->>>>>>> bf0e263b
          *
          * See adjacentFacet() for further information.
          */
         int adjacentFace(int face) const;
 
         /**
-<<<<<<< HEAD
-=======
-         * Joins the given face of this tetrahedron to another
-         * tetrahedron.  The other tetrahedron involved will be
-         * automatically updated.
-         *
-         * \pre This and the given tetrahedron belong to the same triangulation.
-         * \pre The given face of this tetrahedron is not currently glued to
-         * anything.
-         * \pre The face of the other tetrahedron that will be glued to the
-         * given face of this tetrahedron is not currently glued to anything.
-         * \pre If the other tetrahedron involved is this tetrahedron, we are
-         * not attempting to glue a face to itself.
-         *
-         * \warning If one tetrahedron belongs to a triangulation but
-         * the other does not, the missing tetrahedron (along with anything
-         * that it is joined to, directly or indirectly) will be automatically
-         * added to the triangulation.  This is new behaviour as of
-         * Regina 4.90; see the NTetrahedron class notes for details.
-         *
-         * @param myFace the face of this tetrahedron that will be glued
-         * to the given other tetrahedron.  This
-         * should be between 0 and 3 inclusive, where face \c i is
-         * opposite vertex \c i of the tetrahedron.
-         * @param you the tetrahedron (possibly this one) that will be
-         * glued to the given face of this tetrahedron.
-         * @param gluing a permutation describing the mapping of
-         * vertices by which the two tetrahedra will be joined.  Each
-         * vertex \c v of this tetrahedron that lies on the given face will
-         * be identified with vertex <tt>gluing[v]</tt> of tetrahedron
-         * <tt>you</tt>.  In addition, the face of <tt>you</tt> that
-         * will be glued to the given face of this tetrahedron will be
-         * face number <tt>gluing[myFace]</tt>.
-         */
-        void joinTo(int myFace, NTetrahedron* you, NPerm4 gluing);
-        /**
-         * Unglues the given face of this tetrahedron from whatever is
-         * joined to it.  The other tetrahedron involved (possibly this
-         * one) will be automatically updated.
-         *
-         * \pre The given face of this tetrahedron has some tetrahedron
-         * (possibly this one) glued to it.
-         *
-         * @param myFace the face of this tetrahedron whose gluing we
-         * will undo.  This should be between 0 and 3 inclusive, where
-         * face \c i is opposite vertex \c i of the tetrahedron.
-         * @return the ex-adjacent tetrahedron that was originally glued
-         * to the given face of this tetrahedron.
-         */
-        NTetrahedron* unjoin(int myFace);
-        /**
-         * Undoes any face gluings involving this tetrahedron.
-         * Any other tetrahedra involved will be automatically updated.
-         */
-        void isolate();
-
-        /**
-         * Returns the triangulation to which this tetrahedron belongs.
-         *
-         * @return the triangulation containing this tetrahedron.
-         */
-        REGINA_INLINE_REQUIRED
-        NTriangulation* getTriangulation() const;
-
-        /**
-         * Returns the triangulation component to which this tetrahedron
-         * belongs.
-         *
-         * As of Regina 4.90, if the skeletal information for the
-         * triangulation has not been computed then this will be done
-         * automatically.  There is no need for users to explicitly
-         * recompute the skeleton themselves.
-         *
-         * @return the component containing this tetrahedron.
-         */
-        NComponent* getComponent() const;
-        /**
->>>>>>> bf0e263b
          * Returns the vertex in the triangulation skeleton
          * corresponding to the given vertex of this tetrahedron.
          *
@@ -397,46 +295,6 @@
          */
         REGINA_INLINE_REQUIRED
         NPerm4 getTriangleMapping(int face) const;
-<<<<<<< HEAD
-=======
-        /**
-         * A deprecated alias for getTriangleMapping().
-         *
-         * This routine examines the given face of this tetrahedron, and
-         * returns a mapping from the "canonical" vertices of the corresponding
-         * triangle of the triangulation to the matching vertices of this
-         * tetrahedron.  See getTriangleMapping() for further details.
-         *
-         * \deprecated This routine will be removed in a future version
-         * of Regina.  Please use getTriangleMapping() instead.
-         *
-         * @param face the face of this tetrahedron to examine.
-         * This should be between 0 and 3 inclusive.
-         * @return a mapping from vertices (0,1,2) of the corresponding
-         * triangle to the vertices of this tetrahedron.
-         */
-        NPerm4 getFaceMapping(int face) const;
-        /**
-         * Returns the orientation of this tetrahedron in the
-         * triangulation.
-         *
-         * The orientation of each tetrahedron is always +1 or -1.
-         * In an orientable component of a triangulation,
-         * adjacent tetrahedra have the same orientations if one could be
-         * transposed onto the other without reflection, and they have
-         * opposite orientations if a reflection would be required.
-         * In a non-orientable component, orientations are still +1 and
-         * -1 but no further guarantees can be made.
-         *
-         * As of Regina 4.90, if the skeletal information for the
-         * triangulation has not been computed then this will be done
-         * automatically.  There is no need for users to explicitly
-         * recompute the skeleton themselves.
-         *
-         * @return +1 or -1 according to the orientation of this tetrahedron.
-         */
-        int orientation() const;
->>>>>>> bf0e263b
 
     private:
         /**
@@ -455,29 +313,8 @@
          */
         Simplex(const std::string& desc, NTriangulation* tri);
 
-<<<<<<< HEAD
     friend class Triangulation<3>;
     friend class TriangulationBase<3>;
-=======
-    private:
-        /**
-         * Creates a new tetrahedron with empty description and no
-         * faces joined to anything.
-         *
-         * @param tri the triangulation to which the new tetrahedron belongs.
-         */
-        NTetrahedron(NTriangulation* tri);
-        /**
-         * Creates a new tetrahedron with the given description and
-         * no faces joined to anything.
-         *
-         * @param desc the description to give the new tetrahedron.
-         * @param tri the triangulation to which the new tetrahedron belongs.
-         */
-        NTetrahedron(const std::string& desc, NTriangulation* tri);
-
-    friend class NTriangulation;
->>>>>>> bf0e263b
         /**< Allow access to private members. */
 };
 
