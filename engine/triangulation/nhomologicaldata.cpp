
/**************************************************************************
 *                                                                        *
 *  Regina - A Normal Surface Theory Calculator                           *
 *  Computational Engine                                                  *
 *                                                                        *
 *  Copyright (c) 1999-2014, Ben Burton                                   *
 *  For further details contact Ben Burton (bab@debian.org).              *
 *                                                                        *
 *  This program is free software; you can redistribute it and/or         *
 *  modify it under the terms of the GNU General Public License as        *
 *  published by the Free Software Foundation; either version 2 of the    *
 *  License, or (at your option) any later version.                       *
 *                                                                        *
 *  As an exception, when this program is distributed through (i) the     *
 *  App Store by Apple Inc.; (ii) the Mac App Store by Apple Inc.; or     *
 *  (iii) Google Play by Google Inc., then that store may impose any      *
 *  digital rights management, device limits and/or redistribution        *
 *  restrictions that are required by its terms of service.               *
 *                                                                        *
 *  This program is distributed in the hope that it will be useful, but   *
 *  WITHOUT ANY WARRANTY; without even the implied warranty of            *
 *  MERCHANTABILITY or FITNESS FOR A PARTICULAR PURPOSE.  See the GNU     *
 *  General Public License for more details.                              *
 *                                                                        *
 *  You should have received a copy of the GNU General Public             *
 *  License along with this program; if not, write to the Free            *
 *  Software Foundation, Inc., 51 Franklin St, Fifth Floor, Boston,       *
 *  MA 02110-1301, USA.                                                   *
 *                                                                        *
 **************************************************************************/

/* end stub */

#include "maths/matrixops.h"
#include "maths/nprimes.h"
#include "triangulation/nhomologicaldata.h"
#include <list>
#include <iostream>
#include <sstream>
#include <cmath>

namespace regina {


void NHomologicalData::writeTextShort(std::ostream& out) const {
    if (mHomology0.get()) {
        out<<"H_0(M) = ";
        mHomology0->writeTextShort(out);
        out<<" ";
    }
    if (mHomology1.get()) {
        out<<"H_1(M) = ";
        mHomology1->writeTextShort(out);
        out<<" ";
    }
    if (mHomology2.get()) {
        out<<"H_2(M) = ";
        mHomology2->writeTextShort(out);
        out<<" ";
    }
    if (mHomology3.get()) {
        out<<"H_3(M) = ";
        mHomology3->writeTextShort(out);
        out<<" ";
    }

    if (bHomology0.get()) {
        out<<"H_0(BM) = ";
        bHomology0->writeTextShort(out);
        out<<" ";
    }
    if (bHomology1.get()) {
        out<<"H_1(BM) = ";
        bHomology1->writeTextShort(out);
        out<<" ";
    }
    if (bHomology2.get()) {
        out<<"H_2(BM) = ";
        bHomology2->writeTextShort(out);
        out<<" ";
    }

    if (bmMap0.get()) {
        out<<"H_0(BM) --> H_0(M) = ";
        bmMap0->writeTextShort(out);
        out<<" ";
    }
    if (bmMap1.get()) {
        out<<"H_1(BM) --> H_1(M) = ";
        bmMap1->writeTextShort(out);
        out<<" ";
    }
    if (bmMap2.get()) {
        out<<"H_2(BM) --> H_2(M) = ";
        bmMap2->writeTextShort(out);
        out<<" ";
    }

    if (dmTomMap1.get()) {
        out<<"PD map = ";
        dmTomMap1->writeTextShort(out);
        out<<" ";
    }
    if (torsionFormComputed) {
        out<<"Torsion form rank vector: "<<torsionRankString<<" ";
        out<<"Torsion sigma vector: "<<torsionSigmaString<<" ";
        out<<"Torsion Legendre symbol vector: "<<torsionLegendreString<<" ";
    }
    if (! embeddabilityString.empty()) {
        out<<"Embedability comment: "<<embeddabilityString<<" ";
    }

}

void NHomologicalData::computeccIndexing() {
    // Only do this if we haven't already done it.
    if (ccIndexingComputed)
        return;

    // Off we go...

    unsigned long i=0;
    unsigned long j=0;

    for (NTriangulation::VertexIterator vit = tri->vertices().begin();
            vit != tri->vertices().end(); vit++) {
        if (!((*vit)->isIdeal())) sNIV.push_back(i);
        i++;
    } // sNIV

    for (NTriangulation::EdgeIterator eit = tri->edges().begin();
            eit != tri->edges().end(); eit++) {
        for (i=0;i<2;i++) {
            if ((*eit)->vertex(i)->isIdeal()) sIEOE.push_back(2*j+i);
        }
        j++;
    }
    j=0; // sIEOE

    for (NTriangulation::TriangleIterator fit = tri->triangles().begin();
            fit != tri->triangles().end(); fit++) {
        for (i=0;i<3;i++) {
            if ((*fit)->vertex(i)->isIdeal()) sIEEOF.push_back(3*j+i);
        }
        j++;
    }
    j=0; // sIEEOF

    for (NTriangulation::TetrahedronIterator tit = tri->tetrahedra().begin();
            tit != tri->tetrahedra().end(); tit++) {
        for (i=0;i<4;i++)  {
            if ((*tit)->vertex(i)->isIdeal()) {
                sIEFOT.push_back(4*j+i);
            }
        }
        j++;
    }
    j=0;// sIEFOT

    for (NTriangulation::VertexIterator vit = tri->vertices().begin();
            vit != tri->vertices().end(); vit++) // dNINBV
    {if ((!((*vit)->isIdeal())) &&
            (!((*vit)->isBoundary()))) dNINBV.push_back(j);
        j++;
    } j=0;
    for (NTriangulation::EdgeIterator eit = tri->edges().begin();
            eit != tri->edges().end(); eit++) {
        if (!((*eit)->isBoundary()))
            dNBE.push_back(j);
        j++;
    }
    j=0; // dNBE
    for (NTriangulation::TriangleIterator fit = tri->triangles().begin();
            fit != tri->triangles().end(); fit++) {
        if (!((*fit)->isBoundary()))        dNBF.push_back(j);
        j++;
    }
    i=0; // dNBF

    for (NTriangulation::VertexIterator vit = tri->vertices().begin();
            vit != tri->vertices().end(); vit++) // sBNIV
    {if ( (!((*vit)->isIdeal())) &&
            ((*vit)->isBoundary())) sBNIV.push_back(i);
        i++;
    } i=0;
    for (NTriangulation::EdgeIterator eit = tri->edges().begin();
            eit != tri->edges().end(); eit++) // sBNIE
    {if ((*eit)->isBoundary()) sBNIE.push_back(i);
        i++;
    } i=0;
    for (NTriangulation::TriangleIterator fit = tri->triangles().begin();
            fit != tri->triangles().end(); fit++) // sBNIF
    {if ((*fit)->isBoundary()) sBNIF.push_back(i);
        i++;
    }

    ccIndexingComputed = true;

    // standard (0..3)-cells:
    numStandardCells[0] = sNIV.size() + sIEOE.size();
    numStandardCells[1] = tri->countEdges() + sIEEOF.size();
    numStandardCells[2] = tri->countTriangles() + sIEFOT.size();
    numStandardCells[3] = tri->size();

    // dual (0..3)-cells:
    numDualCells[0] = tri->size();
    numDualCells[1] = dNBF.size();
    numDualCells[2] = dNBE.size();
    numDualCells[3] = dNINBV.size();

    // boundary (0..2)-cells:
    numBdryCells[0] = sBNIV.size() + sIEOE.size();
    numBdryCells[1] = sBNIE.size() + sIEEOF.size();
    numBdryCells[2] = sBNIF.size() + sIEFOT.size();
}

void NHomologicalData::computeChainComplexes() {
    // Only do this if we haven't already done it.
    if (chainComplexesComputed)
        return;

    // Off we go...

    if (!ccIndexingComputed) computeccIndexing();

    chainComplexesComputed = true;

    // need to convert this so that it does not use tri
    B0_.reset(new NMatrixInt(1, numDualCells[0]));
    B1.reset(new NMatrixInt(numDualCells[0], numDualCells[1]));
    B2.reset(new NMatrixInt(numDualCells[1], numDualCells[2]));
    B3.reset(new NMatrixInt(numDualCells[2], numDualCells[3]));
    B4.reset(new NMatrixInt(numDualCells[3], 1));

    A0.reset(new NMatrixInt(1, numStandardCells[0]));
    A1.reset(new NMatrixInt(numStandardCells[0], numStandardCells[1]));
    A2.reset(new NMatrixInt(numStandardCells[1], numStandardCells[2]));
    A3.reset(new NMatrixInt(numStandardCells[2], numStandardCells[3]));
    A4.reset(new NMatrixInt(numStandardCells[3], 1));

    H1map.reset(new NMatrixInt(numStandardCells[1], numDualCells[1]));

    Bd0.reset(new NMatrixInt(1, numBdryCells[0]));
    Bd1.reset(new NMatrixInt(numBdryCells[0], numBdryCells[1]));
    Bd2.reset(new NMatrixInt(numBdryCells[1], numBdryCells[2]));
    Bd3.reset(new NMatrixInt(numBdryCells[2], 1));

    B0Incl.reset(new NMatrixInt(numStandardCells[0], numBdryCells[0]));
    B1Incl.reset(new NMatrixInt(numStandardCells[1], numBdryCells[1]));
    B2Incl.reset(new NMatrixInt(numStandardCells[2], numBdryCells[2]));

    long int temp;
    unsigned long i,j;

    NPerm4 p1,p2;

    // This fills out matrix A1
    for (i=0;i<tri->countEdges();i++) {
        // these are the standard edges
        temp=sNIV.index(tri->vertexIndex(tri->edge(i)->vertex(0)));
        (A1->entry( ((temp==(-1)) ?
            (sNIV.size()+sIEOE.index(2*i)) : temp ), i))-=1;
        temp=sNIV.index(tri->vertexIndex(tri->edge(i)->vertex(1)));
        (A1->entry( ((temp==(-1)) ?
            (sNIV.size()+sIEOE.index(2*i+1)) : temp), i))+=1;
    } // ok

    for (i=0;i<sIEEOF.size();i++) { // these are the ideal edges...
        // sIEEOF[i] /3 is the triangle index, and sIEEOF[i] % 3 tells us
        // the vertex of this triangle
        p1=tri->triangle(sIEEOF[i]/3)->edgeMapping( (sIEEOF[i] + 1) % 3);
        if (p1.sign()==1) {
            A1->entry(sNIV.size() + sIEOE.index(2*(
                tri->edgeIndex((tri->triangle(sIEEOF[i]/3))->
                edge(p1[2])) )+1), tri->countEdges()+i)-=1;
        } else {
            A1->entry(sNIV.size() + sIEOE.index(2*(
                tri->edgeIndex((tri->triangle(sIEEOF[i]/3))->
                edge(p1[2])) )) , tri->countEdges()+i)-=1;
        }
        p1=tri->triangle(sIEEOF[i]/3)->edgeMapping( (sIEEOF[i] + 2) % 3);
        if (p1.sign()==1) {
            A1->entry(sNIV.size() + sIEOE.index(2*(
                tri->edgeIndex((tri->triangle(sIEEOF[i]/3))->
                edge(p1[2])) )) , tri->countEdges()+i)+=1;
        } else {
            A1->entry(sNIV.size() + sIEOE.index(2*(
                tri->edgeIndex((tri->triangle(sIEEOF[i]/3))->
                edge(p1[2])) )+1) , tri->countEdges()+i)+=1;
        }
    }
    // that handles matrix A1.

    // start filling out A2...
    for (i=0;i<tri->countTriangles();i++) {
        // put boundary edges into A2..
        for (j=0;j<6;j++) {
            // run through the 6 possible boundary edges of the triangle
            // the first 3 are standard, the last three are the ideal
            // edges (if they exist)
            if ( (j/3) == 0) {
                p1=tri->triangle(i)->edgeMapping(j % 3);
                A2->entry( tri->edgeIndex(
                    tri->triangle(i)->edge(j % 3)) ,i) +=
                    ( (p1.sign()==1) ? +1 : -1 );
            } else {
                // check triangle i vertex j % 3 is ideal
                if (tri->triangle(i)->vertex(j % 3)->isIdeal())
                    A2->entry( tri->countEdges() +
                        sIEEOF.index((3*i) + (j % 3)), i) += 1;
            }
        }
    }

    for (i=0;i<sIEFOT.size();i++) {
        // boundary edges from ideal faces of tetrahedra.
        // sIEFOT[i] /4 is the tetrahedron number
        // sIEFOT[i] % 4 is the vertex number for this tetrahedron
        // tetrahedra[ sIEFOT[i]/4 ].triangle(sIEFOT[i] + 1,2,3 % 4)
        // are the respective faces
        // tetrahedra[ sIEFOT[i]/4 ].triangleMapping(sIEFOT[i] + 1,2,3 % 4)
        // gives the perm
        // triangles().index( tetrahedra[sIEFOT[i]/4].triangle(
        // sIEFOT[i] + 1,2,3 % 4) is therefore the triangle number, and
        // tetrahedra[ sIEFOT[i]/4 ].triangleMapping(
        // sIEFOT[i] + 1,2,3 % 4)^{-1} applied to sIEFOT[i] % 4 is the
        // vertex of this triangle.
        for (j=1;j<4;j++) {
            p1=tri->tetrahedron( sIEFOT[i]/4 )->triangleMapping(
                (sIEFOT[i] + j) % 4);
            A2->entry( tri->countEdges() + sIEEOF.index(
                3*tri->triangleIndex(tri->tetrahedron(
                sIEFOT[i]/4 )->triangle( (sIEFOT[i] + j) % 4)) +
                p1.preImageOf(sIEFOT[i] % 4) ) ,
                tri->countTriangles()+i ) += ( (p1.sign()==1 ? -1 : 1 ) );
        }
    }
    // end A2

    // start A3
    for (i=0;i<tri->size();i++) {
        for (j=0;j<4;j++) {
            // first go through standard faces 0 through 3
            p1=tri->tetrahedron(i)->triangleMapping(j);
            A3->entry( tri->triangleIndex(
                tri->tetrahedron(i)->triangle(j) ), i) +=
                ( (p1.sign()==1) ? 1 : -1 );
            // then ideal faces 0 through 3, if they exist
            if (tri->tetrahedron(i)->vertex(j)->isIdeal()==1) {
                // this part is in error.
                A3->entry( tri->countTriangles() +
                    sIEFOT.index((4*i) + j), i) += 1;
            }
        }
    }
    // end A3


    // start B1: for each dual edge == non-boundary triangle,
    //              find the tetrahedra that bound it
    for (i=0;i<dNBF.size();i++) {
        B1->entry( tri->tetrahedronIndex(
            tri->triangle(dNBF[i])->embedding(1).tetrahedron() ),i)+=1;
        B1->entry( tri->tetrahedronIndex(
            tri->triangle(dNBF[i])->embedding(0).tetrahedron() ),i)-=1;
    }
    // end B1

    // start B2: for each dual triangle == non-boundary edge,
    // find dual edges it bounds == link of tetrahedra that contain it
    for (i=0;i<dNBE.size();i++) {
        for (auto& emb : *tri->edge(dNBE[i])) {
            p1=emb.vertices();
            // the face of the tetrahedron corresponding to vertex 2 is
            // what we want to orient... but we need to decide on its
            // orientation.  For that we check to see if this face's
            // embedding(0).tetrahedron() is the current tet, and
            // embedding(0).triangle() is this current face p1[2]...

            B2->entry( dNBF.index( tri->triangleIndex(
                emb.tetrahedron()->triangle(p1[2]) ) ) ,i)+=
                    ( ( emb.tetrahedron() ==
                        emb.tetrahedron()->triangle(
                            p1[2] )->embedding( 0 ).tetrahedron() &&
                        emb.tetrahedron()->triangle(
                            p1[2] )->embedding( 0 ).triangle() == p1[2] )
                              ? 1 : -1);
        }
    }
    // end B2

    std::vector<int> tetor;
    long int ind1;
    long int ind2;
    int k;

    NEdgeEmbedding tempe;

    // start B3: for each dual tetrahedron==nonboundary vertex,
    //           find the corresp edges==non-boundary boundary triangles

    for (i=0;i<dNINBV.size();i++) {
        // dNINBV[i] is the vertices.index() of this vertex.
        NVertex* vtet = tri->vertex(dNINBV[i]);
        tetor.resize(vtet->degree(),0);

        std::vector<std::pair<long, bool> > unorientedlist;
        // This should be the list of unoriented tetrahedra, together
        // with marked vertices.
        // Indices into the vector are 4*tetindex + vertex no.
        // Values are (index into vtet's list of embeddings, already oriented).
        unorientedlist.resize(4 * tri->size());

        for (j=0;j<vtet->degree();j++) {
            // unoriented list stores the tetrahedra adjacent to the vertex
            // plus the vertex index in that tetrahedra's coords
            unorientedlist[
                4*tri->tetrahedronIndex(
                    vtet->embedding(j).tetrahedron() ) +
                vtet->embedding(j).vertex() ] = std::make_pair(j, false);
        }

        // need to set up a local orientation for the tangent
        // bundle at the vertex so that we can compare with the
        // normal orientations of the edges incident. This normal
        // orientation will have the form of a sign +-1 for each
        // NVertexEmbedding in vtet's embedding list. Our orientation convention
        // will be chosen so that vtet->front() is positively oriented,
        // ie: tetor[0]==1 always.

        tetor[0]=1;
        unorientedlist[ 4*tri->tetrahedronIndex(
            vtet->front().tetrahedron()) +
            vtet->front().vertex() ].second = true;

        size_t stillToOrient = vtet->degree() - 1;
        while (stillToOrient > 0)
          for (j=0;j<vtet->degree();j++)
            // go through all oriented tetrahedra and orient
            // the adjacent tetrahedra
            {
                ind1 = 4*tri->tetrahedronIndex(
                        vtet->embedding(j).tetrahedron() ) +
                    vtet->embedding(j).vertex();

                if ( unorientedlist[ ind1 ].second ) {
                    // this tetrahedron has been oriented check to see
                    // if any of the adjacent
                    // tetrahedra are unoriented, and if so, orient them.
                    for (k=0;k<4;k++) {
                        if (k!= (ind1 % 4))
                        {
                            p1=vtet->embedding(j).tetrahedron() ->
                                adjacentGluing(k);
                            ind2=4*tri->tetrahedronIndex(
                                vtet->embedding(j).tetrahedron() ->
                                adjacentTetrahedron(k) ) + p1[ind1 % 4];
                            if (! unorientedlist[ ind2 ].second )
                            {
                                // we have an adjacent unoriented tetrahedron.
                                // we orient it.
                                tetor[ unorientedlist[ind2].first ] =
                                   (-1)*tetor[j]*p1.sign();
                                unorientedlist[ ind2 ].second = true;
                                --stillToOrient;
                            }
                        }
                    }
                }
            }

        // now a local orientation is set up and can compute the boundary.
        // to do this, it seems best to compile a list of incident edges
        // which contains their endpoint data and sign.
        // the list will be a std::set<long> edge_adjacency,
        // data will be stored as
        // 4*(edge index) + 2*(endpt index) + sign stored as 0 or 1.
        std::set<long> edge_adjacency;

        for (j=0;j<vtet->degree();j++)
            for (k=0;k<6;k++) {
                ind2=vtet->embedding(j).tetrahedron()->edgeMapping(k).
                    preImageOf( vtet->embedding(j).vertex() );
                if ( ind2<2 ) {
                    // edge k of tetrahedron j, moreover we know that
                    // the vertex of the edge corresponds to ind2
                    tempe=NEdgeEmbedding(
                        vtet->embedding(j).tetrahedron(), k );
                    // the corresp orientation coming from our local
                    // orientation
                    // plus orienting the edge out of vertex k % 2...

                    p1=tempe.vertices();
                    if ( ind2 == 1 ) p1=p1*(NPerm4(0,1));
                    // now p1 sends 0 to point corresp to v, 1 to point
                    // corresp to end of edge.
                    // if p1.sign() == tetor[j] then sign = +1 otherwise -1.

                    ind1=4*tri->edgeIndex(
                        vtet->embedding(j).tetrahedron()->edge(k) )
                        + 2*ind2 + (p1.sign() == tetor[j] ? 1 : 0);

                    // Insertion in std::set is harmless if the key
                    // already exists.
                    edge_adjacency.insert(ind1);
                }
            }

        std::set<long>::const_iterator it;
        for (it = edge_adjacency.begin(); it != edge_adjacency.end(); ++it) {
            B3->entry( dNBE.index((*it)/4) , i) +=
                ( ( ((*it) % 2)==0 ) ? 1 : -1 );
        }
    }
    // end B3

    // proceed to fill out H1map
    // the algorithm will proceed in 2 steps.

    // step 1) fix once and for all a map from dual 0-cells to regular
    // 0-cells, the only condition this map needs to satisfy is that the
    // regular 0-cell associated to a dual 0-cell must be contained in
    // the same ideal simplex.

    std::vector<unsigned long> zeroCellMap(tri->size());
    // zeroCellMap[i] describes the vertex of tetrahedra[i] that the dual
    // 0-cell is sent to. It will be stored as
    // 4*(vertex number 0,1,2,3) + 0,1,2,3 (equal to prev. number if
    // non-ideal

    for (i=0; i<zeroCellMap.size(); i++) {
        // cycle through the vertices, take the first non-ideal one if
        // it exists.
        j=0;
        while ( j<4 && tri->tetrahedron(i)->vertex(j)->isIdeal())
            j++;
        if (j<4) zeroCellMap[i]=4*j+j;
        else zeroCellMap[i]=1;
    }

    // step 2) fill out the matrix. each dual 1-cell corresponds to a
    // triangular face of the ideal triangulation. the map of 0-cells has
    // already been chosen so for the map of 1-cells simply choose any path
    // from the first 0-cell to the 2nd 0-cell with the condition that
    // the path stays inside the two ideal simplicies and only crosses
    // the triangle corresponding to the dual 1-cell once. (and no other
    // triangles).

    for (j=0; j<H1map->columns(); j++) // H1map.columns()==dNBF.size() 
        // while H1map.rows() is edges.size()+sIEEOF.size()
    {
        // now we have to decide where dual edge j == ideal triangulation
        // triangle j is sent.

        unsigned tet0TriIndex = tri->triangle(dNBF[j])->embedding(0).triangle(); 
        unsigned tet1TriIndex = tri->triangle(dNBF[j])->embedding(1).triangle(); 

        unsigned vert0Num = zeroCellMap[tri->tetrahedronIndex(
            tri->triangle(dNBF[j]) -> embedding(0).tetrahedron() )]/4;
            // vertex number of start vertex in tet0
        unsigned vert1Num = zeroCellMap[tri->tetrahedronIndex(
            tri->triangle(dNBF[j]) -> embedding(1).tetrahedron() )]/4;
            // vertex number of end vertex in tet1.
        unsigned vert0id = zeroCellMap[tri->tetrahedronIndex(
            tri->triangle(dNBF[j]) -> embedding(0).tetrahedron() )]%4;
            // not equal to vert0Num if and only if vert0 is ideal.
        unsigned vert1id = zeroCellMap[tri->tetrahedronIndex(
            tri->triangle(dNBF[j]) -> embedding(1).tetrahedron() )]%4;
            // not equal to vert1Num if and only if vert1 is ideal.
        NPerm4 P1 = tri->triangle(dNBF[j])->embedding(0).vertices();
        NPerm4 P2 = tri->triangle(dNBF[j])->embedding(1).vertices();
        NPerm4 P3;
        // the permutation from the start simplex vertices
        // to the end simplex.

        bool stage0nec = false;
        unsigned long stage0edgeNum = 0;
        bool stage0posOr = false;
        unsigned stage0choice = 0; // this indicates the vertex of the simplex
        // that our chosen edge
        // with its induced orientation ends...

        if (vert0Num == tet0TriIndex)  // stage 0
        {
            stage0nec = true;

            if (vert0Num == vert0id) {
                stage0choice = (tet0TriIndex + 1) % 4;
            } // not ideal
            else {
                stage0choice = vert0id;
            } // ideal

            stage0edgeNum = tri->edgeIndex(tri->triangle(dNBF[j]) ->
                embedding(0).tetrahedron() ->
                edge( NEdge::edgeNumber[vert0Num][stage0choice] ));
            stage0posOr = ( static_cast<unsigned>(tri->triangle(dNBF[j]) ->
                embedding(0).tetrahedron()->edgeMapping(
                NEdge::edgeNumber[vert0Num][stage0choice])[1]) == stage0choice) ?
                true : false ;
        }


        bool stage4nec = false; // stage 4
        unsigned long stage4edgeNum = 0;
        bool stage4posOr = false;
        unsigned stage4choice = 0;

        if (vert1Num == tet1TriIndex) {
            stage4nec = true;

            if (vert1Num == vert1id) // the non-ideal case.
            {
                stage4choice = (tet1TriIndex + 1) % 4;
            } // duh, this is all wrong.
            else {
                stage4choice = vert1id;
            }

            stage4edgeNum = tri->edgeIndex(tri->triangle(dNBF[j]) ->
                embedding(1).tetrahedron() ->
                edge( NEdge::edgeNumber[vert1Num][stage4choice] ));
            stage4posOr = ( static_cast<unsigned>(tri->triangle(dNBF[j]) ->
                embedding(1).tetrahedron()->edgeMapping(
                NEdge::edgeNumber[vert1Num][stage4choice])[1]) == vert1Num ) ?
                true : false ;
        }

        // decide if stages 1 and 3 are neccessary...
        bool stage1nec = false;         // stage 1
        unsigned stage1v = 0;
        unsigned stage1vi = 0;
        unsigned long stage1edgeNum = 0;
        bool stage1posOr = false;
        unsigned stage1TriToUse = 0;

        if (stage0nec && tri->triangle(dNBF[j]) ->
                embedding(0).tetrahedron() ->
                vertex(stage0choice)->isIdeal() ) {
            stage1v = stage0choice;
            stage1vi = vert0Num;
            stage1nec=true;
        } else
            if ((!stage0nec) && (vert0Num != vert0id) &&
                    (vert0id == tet0TriIndex)) {
                stage1v = vert0Num;
                stage1vi = vert0id;
                stage1nec = true;
            }
        if (stage1nec) { // we need to decide which triangle to use...
            stage1TriToUse = tri->triangle(dNBF[j]) ->
                embedding(0).tetrahedron()->edgeMapping(
                NEdge::edgeNumber[stage1v][tet0TriIndex] )[2];
            P3 = tri->triangle(dNBF[j])->embedding(0).tetrahedron()->
                triangleMapping(stage1TriToUse);
            stage1edgeNum = tri->countEdges() + sIEEOF.index(
                3*(tri->triangleIndex(tri->triangle(dNBF[j]) ->
                embedding(0).tetrahedron() ->
                triangle(stage1TriToUse))) + P3.preImageOf(stage1v) );
            stage1posOr = ( ( static_cast<unsigned>(
                P3[(P3.preImageOf(stage1v)+1) % 3]) !=
                stage1vi ) ? true : false );
        }
        bool stage3nec = false;
        unsigned stage3v = 0;
        unsigned stage3vi = 0;
        unsigned long stage3edgeNum = 0;
        bool stage3posOr = false;
        unsigned stage3TriToUse = 0;

        if (stage4nec && tri->triangle(dNBF[j]) ->
                embedding(1).tetrahedron() ->
                vertex(stage4choice)->isIdeal() ) { // ideal case
            stage3v = stage4choice;
            stage3vi = vert1Num;
            stage3nec=true;
        } else
            if ((!stage4nec) && (vert1Num != vert1id) &&
                    (vert1id == tet1TriIndex)) { // non-ideal case
                stage3v = vert1Num;
                stage3vi = vert1id;
                stage3nec = true;
            }
        if (stage3nec) { // we need to decide which triangle to use...
            stage3TriToUse = tri->triangle(dNBF[j]) ->
                embedding(1).tetrahedron()->edgeMapping(
                NEdge::edgeNumber[stage3v][tet1TriIndex] )[2];
            P3 = tri->triangle(dNBF[j])->embedding(1).tetrahedron()->
                triangleMapping(stage3TriToUse);
            stage3edgeNum = tri->countEdges() + sIEEOF.index(
                3*(tri->triangleIndex(tri->triangle(dNBF[j]) ->
                embedding(1).tetrahedron() ->
                triangle(stage3TriToUse))) + P3.preImageOf(stage3v) );
            stage3posOr = ( ( static_cast<unsigned>(
                P3[(P3.preImageOf(stage3v)+1) % 3]) ==
                stage3vi ) ? true : false );
        }

        unsigned stage2startdata = 0;
        unsigned stage2enddata = 0;
        // 3*vertex number(0,1,2) + another vertex number (0,1,2)
        // these are the same indicates the vertex is non-ideal
        // these are different indicates the vertex is ideal and dir
        // of relevant point..

        if (stage1nec) // set up stage2startdata
        {
            stage2startdata = 3*P1.preImageOf( stage1v ) +
                P1.preImageOf((tri->triangle(dNBF[j]) ->
                embedding(0).tetrahedron() ->
                edgeMapping( NEdge::edgeNumber[stage1v][stage1vi] ))[3] );
        } else {
            // we have to deal with 2 possibilities a) stage 0 was called
            // and it jumped here, so it is not an ideal vertex.
            // b) neither stage 0 or 1 was called and this may or may
            // not be an ideal vertex
            if (stage0nec) { // this is the non-ideal situation
                stage2startdata = 3*P1.preImageOf( stage0choice ) +
                        ((P1.preImageOf( stage0choice )+1) % 3);
            } else {
                // this is the starting point... back to using vert0 info...
                if (vert0Num != vert0id)
                    stage2startdata = 3*P1.preImageOf( vert0Num ) +
                        P1.preImageOf( vert0id );
                else
                    stage2startdata = 3*P1.preImageOf( vert0Num ) +
                        ((P1.preImageOf( vert0Num ) + 1) % 3);
            }
        }

        if (stage3nec) // set up stage2enddata
        {
            stage2enddata = 3*P2.preImageOf( stage3v ) +
                P2.preImageOf((tri->triangle(dNBF[j]) ->
                embedding(1).tetrahedron() ->
                edgeMapping( NEdge::edgeNumber[stage3v][stage3vi] ))[3] );
        } else {
            if (stage4nec) { // this is the non-ideal situation
                stage2enddata = 3*P2.preImageOf( stage4choice ) +
                        ((P2.preImageOf( stage4choice ) + 1) % 3);
            } else {
                // this is the starting point... back to using vert1 info...
                if (vert1Num != vert1id)
                    stage2enddata = 3*P2.preImageOf( vert1Num ) +
                        P2.preImageOf( vert1id );
                else
                    stage2enddata = 3*P2.preImageOf( vert1Num ) +
                        ((P2.preImageOf( vert1Num ) + 1) % 3);
            }
        }
        // now cycle through pairs of adjacent vertices on the triangle
        // and check to see if the corresponding edge is required...

        unsigned currV = stage2startdata;
        unsigned prevV = stage2startdata;
        if (stage2startdata != stage2enddata)
            while (currV != stage2enddata) {
                // first, increment currV -- this is a number from the
                // set { 1, 2, 3, 5, 6, 7 } describing an ideal vertex
                // of the triangle is triadic 3*vert num + direction...
                switch (currV) {
                case 1:
                    currV = 3;
                    break;
                case 2:
                    currV = 1;
                    break;
                case 3:
                    currV=5;
                    break;
                case 5:
                    currV = 7;
                    break;
                case 6:
                    currV = 2;
                    break;
                case 7:
                    currV=6;
                    break;
                }
                // main alg here.
                if (( currV/3  == prevV/3 ) && (tri->triangle(dNBF[j])->
                        vertex(currV/3)->isIdeal()) )  // ideal edge
                {
                    H1map->entry( tri->countEdges() +
                        sIEEOF.index(3*dNBF[j] + (currV/3)) , j ) += 1;
                }
                if ( currV/3  != prevV/3 ) // regular edge
                {
                    H1map->entry(tri->edgeIndex(tri->triangle(dNBF[j])->edge(((currV/3) + 1) % 3 )), j) 
                      += ( 
                           ( 
                             static_cast<unsigned>( 
                              tri->triangle(dNBF[j])->edgeMapping(((currV/3) + 1) % 3)[1]
                                                  ) == currV/3
                           ) 
                         ? +1 : -1 );
                }
                // move prevV to be equal to currV.
                prevV = currV;
            }
        // now we fill out the matrix.
        if (stage0nec)
            H1map->entry( stage0edgeNum, j ) += ( stage0posOr ? 1 : -1 );
        if (stage1nec)
            H1map->entry( stage1edgeNum, j ) += ( stage1posOr ? 1 : -1 );

        if (stage3nec)
            H1map->entry( stage3edgeNum, j ) += ( stage3posOr ? 1 : -1 );
        if (stage4nec)
            H1map->entry( stage4edgeNum, j ) += ( stage4posOr ? 1 : -1 );

    }

    // This fills out matrix Bd1: rows==sBNIV.size()+sIEOE.size(),
    // cols==sBNIE.size()+sIEEOF.size()
    for (i=0;i<sBNIE.size();i++) { // these are the standard boundary edges
        // temp == -1 when the boundary edge end is ideal.
        temp=sBNIV.index(tri->vertexIndex(tri->edge(sBNIE[i])->vertex(0)));
        (Bd1->entry( ((temp==(-1)) ? (sBNIV.size()+2*i) : temp ), i))-=1;
        temp=sBNIV.index(tri->vertexIndex(tri->edge(sBNIE[i])->vertex(1)));
        (Bd1->entry( ((temp==(-1)) ? (sBNIV.size()+2*i+1) : temp), i))+=1;
    } // ok

    for (i=0;i<sIEEOF.size();i++) { // these are the ideal edges...
        // sIEEOF[i] /3 is the triangle index, and sIEEOF[i] % 3 tells us
        // the vertex of this triangle
        p1=tri->triangle(sIEEOF[i]/3)->edgeMapping( (sIEEOF[i] + 1) % 3);
        if (p1.sign()==1) {
            Bd1->entry(sBNIV.size() + sIEOE.index(2*(
                tri->edgeIndex((tri->triangle(sIEEOF[i]/3))->
                edge(p1[2])) )+1), sBNIE.size()+i)-=1;
        } else {
            Bd1->entry(sBNIV.size() + sIEOE.index(2*(
                tri->edgeIndex((tri->triangle(sIEEOF[i]/3))->
                edge(p1[2])) )) , sBNIE.size()+i)-=1;
        }
        p1=tri->triangle(sIEEOF[i]/3)->edgeMapping( (sIEEOF[i] + 2) % 3);
        if (p1.sign()==1) {
            Bd1->entry(sBNIV.size() + sIEOE.index(2*(
                tri->edgeIndex((tri->triangle(sIEEOF[i]/3))->
                edge(p1[2])) )) , sBNIE.size()+i)+=1;
        } else {
            Bd1->entry(sBNIV.size() + sIEOE.index(2*(
                tri->edgeIndex((tri->triangle(sIEEOF[i]/3))->
                edge(p1[2])) )+1) , sBNIE.size()+i)+=1;
        }
    }
    // that handles matrix Bd1.

    // start filling out Bd2: rows==sBNIE.size()+sIEEOF.size(),
    // cols==sBNIF.size()+sIEFOT.size()
    for (i=0;i<sBNIF.size();i++) // boundary non-ideal triangles...
    { // put boundary edges into Bd2..
        for (j=0;j<6;j++) {
            // run through the 6 possible boundary edges of the triangle
            // the first 3 are standard, the last three are the ideal
            // edges (if they exist)
            if ( (j/3) == 0) {
                p1=tri->triangle(sBNIF[i])->edgeMapping(j % 3);
                Bd2->entry( sBNIE.index( tri->edgeIndex(tri->triangle(
                    sBNIF[i])->edge(j % 3)) ) ,i) +=
                    ( (p1.sign()==1) ? +1 : -1 );
            } else {
                // check triangle i vertex j % 3 is ideal
                if (tri->triangle(sBNIF[i])->vertex(j % 3)->isIdeal())
                    Bd2->entry( sBNIF.size() + sIEEOF.index(
                        (3*i) + (j % 3)), i) += 1;
            }
        }
    }

    for (i=0;i<sIEFOT.size();i++) // ideal triangles...
    { // boundary edges from ideal faces of tetrahedra.
        // sIEFOT[i] /4 is the tetrahedron number
        // sIEFOT[i] % 4 is the vertex number for this tetrahedron
        // tetrahedra[ sIEFOT[i]/4 ].triangle(sIEFOT[i] + 1,2,3 % 4) are
        // the respective faces
        // tetrahedra[ sIEFOT[i]/4 ].triangleMapping(sIEFOT[i] + 1,2,3 % 4)
        // gives the perm
        // triangles().index( tetrahedra[sIEFOT[i]/4].triangle(
        //     sIEFOT[i] + 1,2,3 % 4) is therefore the
        // triangle number, and tetrahedra[ sIEFOT[i]/4 ].triangleMapping(
        //     sIEFOT[i] + 1,2,3 % 4)^{-1}
        // applied to sIEFOT[i] % 4 is the vertex of this triangle.
        for (j=1;j<4;j++) {
            p1=tri->tetrahedron( sIEFOT[i]/4 )->triangleMapping(
                (sIEFOT[i] + j) % 4);
            Bd2->entry( sBNIE.size() + sIEEOF.index(3*tri->triangleIndex(
                tri->tetrahedron(sIEFOT[i]/4 )->triangle(
                (sIEFOT[i] + j) % 4)) + p1.preImageOf(sIEFOT[i] % 4) ) ,
                sBNIF.size()+i ) += ( (p1.sign()==1 ? -1 : 1 ) );
        }
    }
    // end Bd2

    // fill out b0Incl
    // boundary 0-cells:
    for (i=0;i<B0Incl->columns();i++)
        B0Incl->entry( ( ( i < sBNIV.size()) ? sNIV.index(sBNIV[i]) :
                sNIV.size() + i - sBNIV.size() ) ,i)+=1;
    // fill out b1Incl
    for (i=0;i<B1Incl->columns();i++)
        // each boundary edge corresponds to a triangulation edge
        B1Incl->entry( ( ( i < sBNIE.size() ) ? sBNIE[i] :
                tri->countEdges() + i - sBNIE.size() ) ,i)+=1;
    // fill out b2Incl
    for (i=0;i<B2Incl->columns();i++)
        B2Incl->entry( ( ( i < sBNIF.size() ) ? sBNIF[i] :
                tri->countTriangles() + i - sBNIF.size() ) ,i)+=1;
}

const NMarkedAbelianGroup& NHomologicalData::homology(unsigned q) {
    if (q==0) {
        if (!mHomology0.get()) {
            computeChainComplexes();
            mHomology0.reset(new NMarkedAbelianGroup(*A0,*A1));
        }
        return *mHomology0;
    } else if (q==1) {
        if (!mHomology1.get()) {
            computeChainComplexes();
            mHomology1.reset(new NMarkedAbelianGroup(*A1,*A2));
        }
        return *mHomology1;
    } else if (q==2) {
        if (!mHomology2.get()) {
            computeChainComplexes();
            mHomology2.reset(new NMarkedAbelianGroup(*A2,*A3));
        }
        return *mHomology2;
    } else {
        // Assume q == 3.  This will at least avoid a crash if q lies
        // outside the required range.
        if (!mHomology3.get()) {
            computeChainComplexes();
            mHomology3.reset(new NMarkedAbelianGroup(*A3,*A4));
        }
        return *mHomology3;
    }
    // the A's should probably be redone as an array of pointers...
}

const NMarkedAbelianGroup& NHomologicalData::bdryHomology(unsigned q) {
    if (q==0) {
        if (!bHomology0.get()) {
            computeChainComplexes();
            bHomology0.reset(new NMarkedAbelianGroup(*Bd0,*Bd1));
        }
        return *bHomology0;
    } else if (q==1) {
        if (!bHomology1.get()) {
            computeChainComplexes();
            bHomology1.reset(new NMarkedAbelianGroup(*Bd1,*Bd2));
        }
        return *bHomology1;
    } else {
        // Assume q == 2.  This will at least avoid a crash if q lies
        // outside the required range.
        if (!bHomology2.get()) {
            computeChainComplexes();
            bHomology2.reset(new NMarkedAbelianGroup(*Bd2,*Bd3));
        }
        return *bHomology2;
    }
}

const NMarkedAbelianGroup& NHomologicalData::dualHomology(unsigned q) {
    if (q==0) {
        if (!dmHomology0.get()) {
            computeChainComplexes();
            dmHomology0.reset(new NMarkedAbelianGroup(*B0_,*B1));
        }
        return *dmHomology0;
    } else if (q==1) {
        if (!dmHomology1.get()) {
            computeChainComplexes();
            dmHomology1.reset(new NMarkedAbelianGroup(*B1,*B2));
        }
        return *dmHomology1;
    } else if (q==2) {
        if (!dmHomology2.get()) {
            computeChainComplexes();
            dmHomology2.reset(new NMarkedAbelianGroup(*B2,*B3));
        }
        return *dmHomology2;
    } else {
        // Assume q == 3.  This will at least avoid a crash if q lies
        // outside the required range.
        if (!dmHomology3.get()) {
            computeChainComplexes();
            dmHomology3.reset(new NMarkedAbelianGroup(*B3,*B4));
        }
        return *dmHomology3;
    }
}

void NHomologicalData::computeHomology() {
    computeChainComplexes();
    if (!mHomology0.get())
        mHomology0.reset(new NMarkedAbelianGroup(*A0,*A1));
    if (!mHomology1.get())
        mHomology1.reset(new NMarkedAbelianGroup(*A1,*A2));
    if (!mHomology2.get())
        mHomology2.reset(new NMarkedAbelianGroup(*A2,*A3));
    if (!mHomology3.get())
        mHomology3.reset(new NMarkedAbelianGroup(*A3,*A4));
}

void NHomologicalData::computeBHomology() {
    computeChainComplexes();
    if (!bHomology0.get())
        bHomology0.reset(new NMarkedAbelianGroup(*Bd0,*Bd1));
    if (!bHomology1.get())
        bHomology1.reset(new NMarkedAbelianGroup(*Bd1,*Bd2));
    if (!bHomology2.get())
        bHomology2.reset(new NMarkedAbelianGroup(*Bd2,*Bd3));
}

void NHomologicalData::computeDHomology() {
    computeChainComplexes();
    if (!dmHomology0.get())
        dmHomology0.reset(new NMarkedAbelianGroup(*B0_,*B1));
    if (!dmHomology1.get())
        dmHomology1.reset(new NMarkedAbelianGroup(*B1,*B2));
    if (!dmHomology2.get())
        dmHomology2.reset(new NMarkedAbelianGroup(*B2,*B3));
    if (!dmHomology3.get())
        dmHomology3.reset(new NMarkedAbelianGroup(*B3,*B4));
}

const NHomMarkedAbelianGroup& NHomologicalData::h1CellAp() {
    if (!dmTomMap1.get()) {
        computeHomology();
        computeDHomology();
        dmTomMap1.reset(new NHomMarkedAbelianGroup(
            *dmHomology1, *mHomology1, *H1map ));
    }
    return (*dmTomMap1);
}

const NHomMarkedAbelianGroup& NHomologicalData::bdryHomologyMap(unsigned q) {
    if (q==0) {
        if (!bmMap0.get()) {
            computeHomology();
            computeBHomology();
            bmMap0.reset(new NHomMarkedAbelianGroup(
                *bHomology0, *mHomology0, *B0Incl ));
        }
        return *bmMap0;
    } else if (q==1) {
        if (!bmMap1.get()) {
            computeHomology();
            computeBHomology();
            bmMap1.reset(new NHomMarkedAbelianGroup(
                *bHomology1, *mHomology1, *B1Incl ));
        }
        return *bmMap1;
    } else {
        // Assume q == 2.  This will at least avoid a crash if q lies
        // outside the required range.
        if (!bmMap2.get()) {
            computeHomology();
            computeBHomology();
            bmMap2.reset(new NHomMarkedAbelianGroup(
                *bHomology2, *mHomology2, *B2Incl ));
        }
        return *bmMap2;
    }
}

void NHomologicalData::computeBIncl() {
    computeHomology();
    computeBHomology();
    if (!bmMap0.get())
        bmMap0.reset(new NHomMarkedAbelianGroup(
            *bHomology0, *mHomology0, *B0Incl));
    if (!bmMap1.get())
        bmMap1.reset(new NHomMarkedAbelianGroup(
            *bHomology1, *mHomology1, *B1Incl));
    if (!bmMap2.get())
        bmMap2.reset(new NHomMarkedAbelianGroup(
            *bHomology2, *mHomology2, *B2Incl));
}


void NHomologicalData::computeTorsionLinkingForm() {
    // Only do this if we haven't done it already.
    if (torsionFormComputed)
        return;

    // dual h1 --> standard h1 isomorphism:
    const NHomMarkedAbelianGroup& h1CellApComputed(h1CellAp());
    // min number of torsion gens:
    unsigned long niv(dmHomology1->countInvariantFactors());
    // for holding prime decompositions.:
    std::vector<std::pair<NLargeInteger, unsigned long> > tFac;

    NLargeInteger tI;


    // step 1: go through H1 of the manifold, take prime power decomposition
    //            of each summand.  building primePowerH1Torsion vector and
    //            pTorsionH1Mat matrix...
    //            also, we need to find the 2-chains bounding2c
    //            boundary(bounding2c[i]) = orderinh1(pvList[i])*pvList[i]

    std::vector< NLargeInteger > tV; // temporary vector for holding dual
                                     // cc vectors.

    std::vector<NLargeInteger> ppList; // prime power list
    std::vector< std::pair<NLargeInteger, unsigned long> >
        pPrList; // proper prime power list.
    std::vector< std::vector<NLargeInteger> > pvList; // list of vectors
    // the above two lists will have the same length. for each i,
    // pvList[i] will be a vector in the dual h1 homology chain complex, and
    // ppList[i] will be its order.

    unsigned long i, j, k, l;

    for (i=0; i<niv; i++) {
        tI = dmHomology1->invariantFactor(i);
        tFac = NPrimes::primePowerDecomp(tI);

        for (j=0; j<tFac.size(); j++) {
            pPrList.push_back(tFac[j]);
            NLargeInteger fac1, fac2, fac1i, fac2i;

            fac1 = tFac[j].first;
            fac1.raiseToPower(tFac[j].second);
            fac2 = tI;
            fac2.divByExact(fac1);
            // fac2's should be the denominators in the matrix...
            fac2.gcdWithCoeffs( fac1, fac1i, fac2i ); // fac2i unneccessary..
            // fac1i is the inverse of fac1 mod fac2
            ppList.push_back( fac1 ); // record the order...
            // now the corresponding vector...
            // this will have to be fac1i * vector corresponding to
            // invariantFactor(i).
            tV = dmHomology1->getTorsionRep(i);

            for (k=0; k<tV.size(); k++) tV[k]=fac1i*fac2*tV[k];

            pvList.push_back(tV);
        }
    }

    // step1a: construct (2 2 4) (3 3 9 27) ... indexing of ppList, pvList, etc.
    // the indexing will be as a list of pairs
    // < prime, vector< pair< power, index> > >
    // Use a list because we are continually inserting items in the middle.
    typedef std::vector<std::pair<unsigned long, unsigned long> >
        IndexingPowerVector;
    typedef std::pair<NLargeInteger, IndexingPowerVector> IndexingPrimePair;
    typedef std::list<IndexingPrimePair> IndexingList;
    IndexingList indexing;
    // indexing[i] is the i-th prime in increasing order, the first bit is
    // the prime, the 2nd bit is the vector list of powers, the power is an
    // unsigned long, and its respective index in ppList and pvList is the
    // 2nd bit...
    IndexingList::iterator it1, il1;
    IndexingPowerVector::iterator it2, il2;
    IndexingPrimePair dummyv;

    for (i=0; i<pPrList.size(); i++) { 
        // for each entry in pPrList, find its appropriate position in indexing.
        // so this means comparing pPrList[i].first with all elts
        // indexing[j].first and stopping at first >= comparison.

        it1 = indexing.begin(); 
        // now run up p until we either get to the end, or
        // pPrList[i].first >= it1->first
        il1 = indexing.end(); 
        // the idea is that this while loop will terminate with il1 pointing
        // to the right insertion location.
        while ( it1 != indexing.end() ) {
            if (pPrList[i].first <= it1->first) {
                il1 = it1;
                it1 = indexing.end();
            }
            if (it1 != indexing.end()) it1++;
        }
        // now do the same for the power... but we have to make a decision
        // on whether to grow the
        // indexing or not... we grow the indexing iff il1 == indexing.end() or
        //         (pPrList[i].first > il1->first)
        if (il1 == indexing.end()) {
            dummyv.first = pPrList[i].first;
            dummyv.second.resize(1);
            dummyv.second[0] = std::make_pair( pPrList[i].second, i );
            indexing.insert( il1, dummyv );
        } else
            if (pPrList[i].first < il1->first) {
                dummyv.first = pPrList[i].first;
                dummyv.second.resize(1);
                dummyv.second[0] = std::make_pair( pPrList[i].second, i );
                indexing.insert( il1, dummyv );
            } else {
                // NOW we know this prime is already in the list, so we do
                // the same search for the power...
                it2 = il1->second.begin();
                il2 = il1->second.end();
                while ( it2 != il1->second.end() ) {
                    // it2->first is the power, it2->second is the index.
                    if (pPrList[i].second <= it2->first) {
                        il2 = it2;
                        it2 = il1->second.end();
                    }
                    if (it2 != il1->second.end()) it2++;
                }
                il1->second.insert(il2, std::make_pair( pPrList[i].second, i ));
            }

    }

    // step 2: construct dual vectors
    //           for every pvList vector, find corresponding standard vector.


    NMatrixInt standardBasis( numStandardCells[1], pvList.size() );
<<<<<<< HEAD
    const NMatrixInt& dualtostandard(h1CellApComputed.getDefiningMatrix());
=======
    const NMatrixInt& dualtostandard(h1CellAp.definingMatrix());
>>>>>>> 249cfa90

    for (i=0; i<standardBasis.rows(); i++)
        for (j=0; j<standardBasis.columns(); j++)
            for (k=0; k<dualtostandard.columns(); k++)
                standardBasis.entry(i,j) +=
                    dualtostandard.entry(i,k)*pvList[j][k];

    // step 3: construct bounding classes
    //           the j-th column of standardBasis, when multiplied by
    //           ppList[j] bounds, so find a chain with that boundary and
    //           put its info in a matrix.

    NMatrixInt ON(mHomology1->N());
    NMatrixInt R(ON.columns(),ON.columns());
    NMatrixInt Ri(ON.columns(),ON.columns());
    NMatrixInt C(ON.rows(),ON.rows());
    NMatrixInt Ci(ON.rows(),ON.rows());

    smithNormalForm(ON, R, Ri, C, Ci);
    // boundingMat=R*(divide by ON diag, rescale(C*areboundariesM))
    //                                             ---- stepa -----
    //                  ---------------- stepb ---
    //               ----stepc----
    // first I guess we need to determine rank of ON?
    NMatrixInt areboundariesM( standardBasis );

    for (i=0; i<standardBasis.rows(); i++)
        for (j=0; j<standardBasis.columns(); j++)
            areboundariesM.entry(i,j) *= ppList[j];

    NMatrixInt stepa( areboundariesM.rows(), areboundariesM.columns() );
    for (i=0; i<standardBasis.rows(); i++)
        for (j=0; j<standardBasis.columns(); j++)
            for (k=0; k<C.columns(); k++)
                stepa.entry(i,j) += C.entry(i,k)*areboundariesM.entry(k,j);

    unsigned long rankON=0;
    for (i=0; ((i<ON.rows()) && (i<ON.columns())); i++)
        if (ON.entry(i,i) != NLargeInteger::zero) rankON++;

    NMatrixInt stepb( R.columns(), stepa.columns() );

    for (i=0; i<rankON; i++)
        for (j=0; j<stepb.columns(); j++)
            stepb.entry(i,j) = stepa.entry(i,j).divByExact(ON.entry(i,i));

    NMatrixInt boundingMat( stepb.rows(), stepb.columns() );

    for (i=0; i<stepb.rows(); i++)
        for (j=0; j<stepb.columns(); j++)
            for (k=0; k<R.columns(); k++)
                boundingMat.entry(i,j) += R.entry(i,k)*stepb.entry(k,j);

    // step 4: intersect, construct matrix.

    NMatrixRing<NRational> torsionLinkingFormPresentationMat(
        pvList.size(), pvList.size() );

    NLargeInteger tN,tD,tR;

    for (i=0; i<pvList.size(); i++)
        for (j=0; j<pvList.size(); j++) {
            for (k=0; k<dNBF.size(); k++) {
                // we need to determine the sign of the intersection of
                // boundingMat.entry(k,i) * pvList[j][k]
                // the denominator will be ppList[i]
                //
                // Computing the orientation of the intersection, ingredients:
                //
                // tetrahedra[?]->orientation() is +1 or -1 depending on if the
                //   natural orientation agrees with the manifolds one or not.
                //
                // dual orientation of triangle points into some tetrahedron
                //  given by triangle[?]->embedding(0) is an NTriangleEmbedding
                //     triangle[]->embedding(0).tetrahedron() tet pointer
                //     triangle[]->embedding(0).vertices() is an NPerm
                //
                // triangles[dNBF[k]] is the triangle pointer of the dual 1-cell

                // boundingMat is vectors in standard 2-complex so it has
                // the same dimension as the standard 2-cells + ideal 2-cells,
                // standard ones coming first.
                // pvList is vectors in dual 1-cells
                torsionLinkingFormPresentationMat.entry(i,j) +=
                    NRational(
                        boundingMat.entry(dNBF[k],i)*pvList[j][k]*
                        NLargeInteger(
                            tri->triangle(dNBF[k])->embedding(0).
                                tetrahedron()->orientation()*
                            tri->triangle(dNBF[k])->embedding(0).
                                vertices().sign() ), ppList[i] );
            }
            tN=torsionLinkingFormPresentationMat.entry(i,j).getNumerator();
            tD=torsionLinkingFormPresentationMat.entry(i,j).getDenominator();
            tN.divisionAlg(tD,tR);
            tN = tR.gcd(tD);
            tR.divByExact(tN);
            tD.divByExact(tN);
            torsionLinkingFormPresentationMat.entry(i,j)=NRational(tR,tD);
        }

    // Compute indexing.size() just once, since for std::list this might be
    // a slow operation.
    unsigned long indexingSize = indexing.size();

    h1PrimePowerDecomp.resize(indexingSize);
    linkingFormPD.resize(indexingSize);
    for (i=0, it1 = indexing.begin(); it1 != indexing.end(); i++, it1++) {
        h1PrimePowerDecomp[i].second.resize(it1->second.size());
        h1PrimePowerDecomp[i].first = it1->first;

        for (j=0; j<it1->second.size(); j++)
            h1PrimePowerDecomp[i].second[j] = it1->second[j].first;

        linkingFormPD[i] = new NMatrixRing<NRational>(it1->second.size(),
                it1->second.size() );
        for (j=0; j<it1->second.size(); j++)
            for (k=0; k<it1->second.size(); k++)
                linkingFormPD[i]->entry(j,k) =
                    torsionLinkingFormPresentationMat.entry(
                        it1->second[j].second,
                        it1->second[k].second
                    );
    }

    // now we should implement the classification of these forms
    // due to Seifert, Wall, Burger, Kawauchi, Kojima, Deloup:
    // this will have 3 parts, first the rank vector will be a list
    // n1 Z_p1^k1 + ... + nj Z_pj^kj which will be in lexicographically
    // increasing order: first the p?'s then the k?'s.
    // the 2nd part will be the 2-torsion sigma-vector:
    // sigma_k for k=1,2,3,... these are fractions 0/8, ..., 7/8 or infinity.
    // the 3rd part will be the odd p-torsion Legendre symbol data
    // this will be in lexicographical increasing order, first
    // by the prime, then by k \chi_p^k k=1,2,3,...

    // CLASSIFICATION

    // step 1: rank vectors (done)
    //
    // this will be a std::vector< std::pair< NLargeInteger,
    //                                        std::vector< unsigned long > > >
    // rankv[i].first is the prime, and rankv[i].second is the vector which
    // lists the ranks
    // ie: if rankv[i].first==3 then rankv[i].second=(0,1,0,2,0,1) means that
    // there are no copies of Z_3, one copy of Z_9, no copies of Z_27 but two
    // copies of Z_{3^4}, etc.

    // std::vector< std::pair< NLargeInteger,
    //     std::vector<std::pair<unsigned long, unsigned long> > > > indexing;
    //                         prime        , list of (exponents, index)

    torRankV.resize(indexingSize);
    // std::vector< std::pair< NLargeInteger,
    //     std::vector< unsigned long > > > torRankV(indexing.size());
    // vector which lists the primes and the number of each power...
    for (i=0, it1 = indexing.begin(); it1 != indexing.end(); i++, it1++) {
        torRankV[i].first = it1->first;
        torRankV[i].second.resize(
            it1->second[it1->second.size()-1].first, 0);
        for (j=0; j<it1->second.size(); j++) { 
        // indexing[i].second[j] is a pair (order, index) where the order k
        // indicates one copy of p^k where p==indexing[i].first.
            torRankV[i].second[it1->second[j].first-1]++;
        }
    }


    // step 2: KK 2-torsion invariant (need to implement)
    //           *what is a smart way to implement the sigma invariant?*
    //           I guess it should be of the form std::vector< int >
    //           since it is only holding the reps 0,1,2,3,4,5,6,7 and inf.
    //           inf we can represent by -1 or something? or we could use
    //           and NLargeInteger instead.
    // decide on if there is 2-torsion...
    NLargeInteger twoPow;
    static const NRational pi = NRational(
                NLargeInteger("314159265358979323846264338327950288"),
                NLargeInteger("100000000000000000000000000000000000") );
    std::vector< NLargeInteger > groupV;
    bool notatend;
    NRational tSum;

    unsigned long incind;
    bool incrun;
    long double tLD;
    long double xlD, ylD;

    std::vector< NLargeInteger > ProperPrimePower;

    if (h1PrimePowerDecomp.size() > 0)
        if (h1PrimePowerDecomp[0].first == NLargeInteger(2)) { 
            // there is 2-torsion. now we put together the sigma vector
            // twoTorSigmaV
            // first initialize the length of twoTorSigmaV
            twoTorSigmaV.resize(torRankV[0].second.size());

            groupV.resize(h1PrimePowerDecomp[0].second.size(),
                NLargeInteger("0") );

            ProperPrimePower.resize( h1PrimePowerDecomp[0].second.size() );
            for (i=0; i<ProperPrimePower.size(); i++) {
                ProperPrimePower[i] = NLargeInteger(2);
                ProperPrimePower[i].raiseToPower(h1PrimePowerDecomp[0].
                    second[i] );
            }

            for (i=0; i<twoTorSigmaV.size(); i++) {
                // now we construct the sum over the group of
                // e^{ 2^{i+1} pi i form(x,x) } where x is a group element
                // torRankV[0].second[0] through torRankV.second[size()-1]
                // are the number of copies of
                // Z_2 ... through Z_{2^size()}
                // we need a loop that evaluates form(x,x) for all x in
                // this group...
                // the idea will be to have a start vector (0,0,...,0) and then
                // increment it until at the end vector.  For this purpose it
                // makes more sense to use the
                // std::vector< std::pair< NLargeInteger,
                //     std::vector<unsigned long> > > h1PrimePowerDecomp;
                // as it's easier to work with.
                // h1PrimePowerDecomp[0].first == 2
                // so we just need to cycle through
                // h1PrimePowerDecomp[0].second which is an increasing list
                // of the powers of 2, ie: 2^i...

                twoPow = NLargeInteger(2);
                twoPow.raiseToPower(i+1);

                xlD=0.0;
                ylD=0.0;

                // now start the sum through the group.
                notatend=true;
                while (notatend) {
                    // compute twoPow * pi * form(x,x), reduce mod 1 then
                    // call doubleApprox()
                    // first we evaluate the form(x,x) for x==groupV.
                    // the form is linkingformPD[0]
                    tSum=NRational::zero;
                    for (j=0; j<linkingFormPD[0]->rows(); j++)
                        for (k=0; k<linkingFormPD[0]->columns();
                                k++)
                            tSum += NRational(groupV[j]*groupV[k])*
                                linkingFormPD[0]->entry(j,k);

                    // reduce mod 1, then turn into a long double and
                    // evaluate cos, sin
                    tN = tSum.getNumerator();
                    tD = tSum.getDenominator();
                    tN.divisionAlg(tD,tR);
                    tSum = NRational(twoPow) * pi * NRational( tR, tD );
                    tLD = tSum.doubleApprox();
                    // we ignore `inrange' parameter as the number is reduced
                    // mod 1, so either way it is
                    // returning essentially the correct number.
                    xlD = xlD + cos(tLD);
                    ylD = ylD + sin(tLD);
                    // increment the groupV
                    incind=0;
                    incrun=true; // tells while loop to increment at incind

                    while (incrun) {
                        groupV[incind] = (groupV[incind] + NLargeInteger::one)
                            % ProperPrimePower[incind];
                        if (groupV[incind] == NLargeInteger::zero) {
                            incind++;
                        } else {
                            incrun=false;
                        }
                        if ( (incind == groupV.size()) && (incrun) ) {
                            incrun=false;
                            notatend=false;
                        }
                    }

                }
                // this sum is either zero or a multiple of e^{2pi i sigma /8}
                // and we now we need to determine if (xlD,ylD) is 0 or
                // nonzero with some sigma*2pi/8 angle...
                if ( (xlD*xlD)+(ylD*ylD)<0.0000001 ) // this we accept as zero.
                {
                    twoTorSigmaV[i] = NLargeInteger::infinity;
                } else { // now we need to determine the sigma angle...
                    // since it's all integer multiples of 2pi/8, we just
                    // need to check for
                    // xld==0, yld<>0, yld==0, xld<>0 and xld/yld=pm1
                    if ( std::abs(xlD) < 0.001*std::abs(ylD) ) {
                        if (ylD > 0.0) twoTorSigmaV[i]=2;
                        else twoTorSigmaV[i]=6;
                    } else
                        if ( std::abs(ylD) < 0.001*std::abs(xlD) ) {
                            if (xlD > 0.0) twoTorSigmaV[i]=0L;
                            else twoTorSigmaV[i]=4;
                        } else
                            if (xlD/ylD > 0.0 ) {
                                if (xlD > 0.0) twoTorSigmaV[i]=1;
                                else twoTorSigmaV[i]=5;
                            } else {
                                if (xlD > 0.0) twoTorSigmaV[i]=7;
                                else twoTorSigmaV[i]=3;
                            }
                }
            }
        }

    // step 3: Seifert odd p-torsion legendre symbol invariant (done)
    //           to do this I need to add a determinant to NMatrixRing class
    //           this invariant will be expressed as a
    //           std::vector< std::pair< NLargeInteger, std::vector< int > > >
    //           storing the odd prime, list of Legendre symbols -1, 0, 1.
    //           one for each quotient up to p^k where k is the largest order of
    //           p in the torsion subgroup.

    unsigned long starti=0;
    if (torRankV.size() > 0)
        if (torRankV[0].first == NLargeInteger(2))
            starti=1;
    // this ensures we skip the 2-torsion
    std::vector<int> tempa;
    unsigned long curri;

    for (i=starti; i<torRankV.size(); i++) // for each prime
    {
        tempa.resize(0);
        curri=0;

        // now we cut out the appropriate section of linkingFormPD[i]
        // std::vector< std::pair< NLargeInteger,
        //     std::vector< unsigned long > > > torRankV(indexing.size());
        // starting at curri ending at torRankV[i].second[j]

        for (j=0; j<torRankV[i].second.size(); j++)
        // dimensions of p^{j+1} subspace
        {
            // initialize a torRankV[i].second[j] square matrix.
            NMatrixInt tempM(torRankV[i].second[j], torRankV[i].second[j]);

            // tempM will be the torRankV[i].second[j] square submatrix
            // starting at curri, multiplied by tI == p^j
            tI = torRankV[i].first;
            tI.raiseToPower(j+1);

            for (k=0; k<torRankV[i].second[j]; k++)
                for (l=0; l<torRankV[i].second[j]; l++)
                    tempM.entry(k,l) = (NRational(tI)*linkingFormPD[i]->
                        entry(k+curri,l+curri)).getNumerator();

            tempa.push_back( tempM.det().legendre(torRankV[i].first) );
            // legendre symbol, compute and append to tempa
            // compute determinant.

            // increment curri
            curri = curri + torRankV[i].second[j]; // crashes here.
        }
        oddTorLegSymV.push_back( make_pair( torRankV[i].first , tempa) );
    }

    // step 4: kk test for: split, hyperbolic, and the embeddability
    //           2^k-torsion condition.

    torsionLinkingFormIsSplit=true;
    torsionLinkingFormIsHyperbolic=true;

    starti=0;
    if (torRankV.size() > 0)
        if (torRankV[0].first == NLargeInteger(2))
            starti=1;

    for (i=0; i<torRankV.size(); i++)
        for (j=0; j<torRankV[i].second.size(); j++)
            if ( (torRankV[i].second[j] % 2) != 0 )
                torsionLinkingFormIsSplit=false;
    if (torsionLinkingFormIsSplit) {
        for (i=0; i<oddTorLegSymV.size(); i++)
            for (j=0; j<oddTorLegSymV[i].second.size(); j++) {
                if ( ( (NLargeInteger(torRankV[i+starti].second[j])*
                        (torRankV[i+starti].first -
                        NLargeInteger::one))/NLargeInteger(4) ) %
                        NLargeInteger(2) == NLargeInteger::zero ) {
                    if (oddTorLegSymV[i].second[j] != 1)
                        torsionLinkingFormIsSplit=false;
                } // does this know how to deal with .second[j]==0??
                else {
                    if (oddTorLegSymV[i].second[j] == 1)
                        torsionLinkingFormIsSplit=false;
                }
            }
    }
    if (starti==1) // have 2-torsion
    { // all the sigmas need to be 0 or inf.
        for (i=0; i<twoTorSigmaV.size(); i++)
            if ( (twoTorSigmaV[i]!=NLargeInteger::zero) &&
                    (twoTorSigmaV[i]!=NLargeInteger::infinity) )
                torsionLinkingFormIsSplit=false;
    }

    if (torsionLinkingFormIsSplit==false) torsionLinkingFormIsHyperbolic=false;

    if ( (torsionLinkingFormIsSplit) && (starti==1) ) {
        torsionLinkingFormIsHyperbolic = true;
        for (i=0; i<twoTorSigmaV.size(); i++)
            if (twoTorSigmaV[i]!=NLargeInteger::zero)
                torsionLinkingFormIsHyperbolic=false;
    }

    NRational tRat;

    torsionLinkingFormSatisfiesKKtwoTorCondition=true;
    if (starti==1) { // for each k need to compute 2^{k-1}*form(x,x) on all
        // elements of order 2^k, check to see if it is zero.
        // so this is not yet quite implemented, yet....
        // std::vector< std::pair< NLargeInteger,
        //     std::vector<unsigned long> > > h1PrimePowerDecomp;
        // stored as list { (2, (1, 1, 2)), (3, (1, 2, 2, 3)), (5, (1, 1, 2)) }
        //std::vector< NMatrixRing<NRational>* > linkingFormPD;
        for (i=0; i<h1PrimePowerDecomp[0].second.size(); i++) {
            // run down diagonal of linkingFormPD[0], for each (i,i) entry
            // multiply it by 2^{h1PrimePowerDecomp[0].second[i]-1} check if
            // congruent to zero. if not, trigger flag.
            tI = NLargeInteger("2");
            tI.raiseToPower(h1PrimePowerDecomp[0].second[i]-1);
            tRat = NRational(tI) * linkingFormPD[0]->entry(i,i);
            tN = tRat.getNumerator();
            tD = tRat.getDenominator();
            tN.divisionAlg(tD,tR);
            if (tR != NLargeInteger::zero)
                torsionLinkingFormSatisfiesKKtwoTorCondition=false;
        }

    }

    torsionRankString.assign("");
    if (torRankV.size()==0) torsionRankString.append("no torsion");
    else for (i=0; i<torRankV.size(); i++) {
            torsionRankString.append(torRankV[i].first.stringValue());
            torsionRankString.append("(");
            for (j=0; j<torRankV[i].second.size(); j++) {
                torsionRankString.append(
                    NLargeInteger(torRankV[i].second[j]).stringValue() );
                if (j < torRankV[i].second.size()-1)
                    torsionRankString.append(" ");
            }
            torsionRankString.append(")");
            if (i<(torRankV.size()-1))
                torsionRankString.append(" ");
    }

    if (tri->isOrientable()) {
        torsionSigmaString.assign("");
        if (twoTorSigmaV.size()==0) torsionSigmaString.append("no 2-torsion");
        else for (i=0; i<twoTorSigmaV.size(); i++) {
            torsionSigmaString.append(twoTorSigmaV[i].stringValue());
            if (i<(twoTorSigmaV.size()-1)) torsionSigmaString.append(" ");
            }
        }
    else torsionSigmaString.assign("manifold is non-orientable");

    if (tri->isOrientable()) {
        torsionLegendreString.assign("");
        if (oddTorLegSymV.size()==0)
            torsionLegendreString.append("no odd p-torsion");
        else for (i=0; i<oddTorLegSymV.size(); i++) {
            torsionLegendreString.append(oddTorLegSymV[i].first.stringValue());
            torsionLegendreString.append("(");
            for (j=0; j<oddTorLegSymV[i].second.size(); j++) {
                torsionLegendreString.append( NLargeInteger(
                    oddTorLegSymV[i].second[j]).stringValue());
                if (j<oddTorLegSymV[i].second.size()-1)
                    torsionLegendreString.append(" ");
            }
            torsionLegendreString.append(")");
            if (i<(oddTorLegSymV.size()-1))
                torsionLegendreString.append(" ");
            }
        }
    else
        torsionLegendreString.append("manifold is non-orientable");

    torsionFormComputed = true;
} // end computeTorsionLinkingForm()

void NHomologicalData::computeEmbeddabilityString() {
    // Only do this if we haven't done it already.
    if (! embeddabilityString.empty())
        return;

    if (tri->isEmpty())
      {
        // special-case the empty triangulation
        embeddabilityString = "Manifold is empty.";
      }
    else if (tri->isOrientable())
      { // orientable -- we need the torsion linking form
        computeTorsionLinkingForm();

        if (bdryHomology(0).isTrivial()) 
        { // no boundary : orientable
            if (torRankV.size()==0) 
            { // no torsion : no boundary, orientable
                if (tri->knowsThreeSphere() && tri->isThreeSphere())
                    embeddabilityString = "This manifold is S^3.";
                else if (dualHomology(1).isTrivial())
                    embeddabilityString = "Manifold is a homology 3-sphere.";
                else
                    embeddabilityString = "No information.";
            } // no torsion : no boundary, orientable 
            else 
            {// torsion : no boundary, orientable
                if (!torsionLinkingFormSatisfiesKKtwoTorCondition)
                    embeddabilityString =
                        "This manifold, once-punctured, "
                        "does not embed in a homology 4-sphere.";
                else if (!torsionLinkingFormIsHyperbolic)
                    embeddabilityString =
                        "Does not embed in homology 4-sphere.";
                else
                    embeddabilityString = "The torsion linking form is "
                        "of hyperbolic type.";
<<<<<<< HEAD
                if (dualHomology(1).getRank()==0)
=======
                if (getDualHomology(1).rank()==0)
>>>>>>> 249cfa90
                    embeddabilityString += "  Manifold is a rational "
                        "homology sphere.";
            } // torsion : no boundary, orientable
        } // no boundary : orientable
        else 
        { // boundary : orientable
            if (torRankV.size()==0) 
                {
                // orientable with boundary, no torsion. We have no tests
                // so far for checking if it embeds in a homology 4-sphere
                // unless we implement the Kojima alexander polynomials.
                // H1 map check... boundary map has full rank iff embeds in
                // rational homology 3-sph
                // boundary map epic iff embeds in homology 3-sphere
                 if (bdryHomologyMap(1).isEpic())
                    {
                    embeddabilityString =
                        "Embeds in a homology 3-sphere as a ";
<<<<<<< HEAD
                    if (bdryHomology(1).getRank() ==
                            2*bdryHomology(0).getRank())
                        {
                        if (bdryHomology(0).getRank()==1)
=======
                    if (getBdryHomology(1).rank() ==
                            2*getBdryHomology(0).rank())
                        {
                        if (getBdryHomology(0).rank()==1)
>>>>>>> 249cfa90
                            embeddabilityString += "knot complement.";
                        else
                            embeddabilityString += "link complement.";
                        }
                    else
                        {
<<<<<<< HEAD
                        if (bdryHomology(1).getRank() == 0)
=======
                        if (getBdryHomology(1).rank() == 0)
>>>>>>> 249cfa90
                            embeddabilityString += "ball complement.";
                        else
                            embeddabilityString += "graph complement.";
                        }
                    }
<<<<<<< HEAD
                 else if (bdryHomologyMap(1).getCokernel().getRank()==0)
                    {
                    embeddabilityString =
                        "Embeds in a rational homology 3-sphere as a ";
                    if (bdryHomology(1).getRank() ==
                            2*bdryHomology(0).getRank() )
                        {
                        if (bdryHomology(0).getRank()==1)
=======
                 else if (getBdryHomologyMap(1).cokernel().rank()==0)
                    {
                    embeddabilityString =
                        "Embeds in a rational homology 3-sphere as a ";
                    if (getBdryHomology(1).rank() ==
                            2*getBdryHomology(0).rank() )
                        {
                        if (getBdryHomology(0).rank()==1)
>>>>>>> 249cfa90
                            embeddabilityString += "knot complement.";
                        else
                            embeddabilityString += "link complement.";
                        }
                    else
                        {
<<<<<<< HEAD
                        if (bdryHomology(1).getRank() == 0)
=======
                        if (getBdryHomology(1).rank() == 0)
>>>>>>> 249cfa90
                            embeddabilityString += "ball complement.";
                        else
                            embeddabilityString += "graph complement.";
                        }
                    } 
                 else
                    embeddabilityString =
                        "Does not embed in a rational homology 3-sphere.";
                 } // no torsion : boundary, orientable
            else
                { // torsion : boundary, orientable
                if (!torsionLinkingFormSatisfiesKKtwoTorCondition)
                 { // two tor condition not satisfied
                 if (bdryHomologyMap(1).isEpic())
                   embeddabilityString =
                        "Embeds in homology 3-sphere "
                        "but not homology 4-sphere.";
<<<<<<< HEAD
                 else if (bdryHomologyMap(1).getCokernel().getRank()==0)
=======
                 else if (getBdryHomologyMap(1).cokernel().rank()==0)
>>>>>>> 249cfa90
                   embeddabilityString =
                        "Embeds in rational homology 3-sphere but not "
                        "homology 4-sphere.";
                 else 
                    embeddabilityString =
                        "Does not embed in homology 3-sphere, "
                        "nor homology 4-sphere.";
                 }
                else
                 { // KK twotor condition satisfied...
                 if (bdryHomologyMap(1).isEpic())
                   embeddabilityString =
                        "Embeds in homology 3-sphere.  "
                        "KK 2-tor condition satisfied.";
<<<<<<< HEAD
                 else if (bdryHomologyMap(1).getCokernel().getRank()==0)
=======
                 else if (getBdryHomologyMap(1).cokernel().rank()==0)
>>>>>>> 249cfa90
                   embeddabilityString =
                        "Embeds in rational homology 3-sphere.  "
                        "KK 2-tor condition satisfied.";
                 else 
                    embeddabilityString =
                        "Does not embed in homology 3-sphere.  "
                        "KK 2-tor condition satisfied.";
                 }
                } // torsion : boundary, orientable
        } // boundary : orientable 
     } // end orientable 
     else 
     { // triangulation is NOT orientable, therefore can not embed
       // in any rational homology 3-sphere.  So we look at the
       // orientation cover...
       NTriangulation orTri(*tri);
       orTri.makeDoubleCover();
       NHomologicalData covHomol(orTri);
        // break up into two cases, boundary and no boundary...
        if (covHomol.bdryHomology(0).isTrivial())
         { // no boundary
          if (covHomol.formIsHyperbolic())
            embeddabilityString = "Orientation cover has hyperbolic"
                                  " torsion linking form.";
          else
            embeddabilityString = "Does not embed in homology 4-sphere.";
         }
        else
         {// boundary
          if (covHomol.formSatKK())
            embeddabilityString = "Orientation cover satisfies"
                                      " KK 2-torsion condition.";
          else
            embeddabilityString = "Does not embed in homology 4-sphere.";
         }
     }
} // end computeEmbeddabilityString()


bool NHomologicalData::formIsHyperbolic() {
    if (torsionFormComputed)
        return torsionLinkingFormIsHyperbolic;

    unsigned long nif=tri->homology().countInvariantFactors();
    if (nif == 0)
        return true;

    if ((nif % 2) != 0)
        return false;

    // check invariant factors agree in pairs, if so call
    // computeTorsionLinkingForm
    for (unsigned long i=0;i<(nif/2);i++) {
<<<<<<< HEAD
        if (tri->homology().getInvariantFactor(2*i) <
                tri->homology().getInvariantFactor((2*i)+1))
=======
        if (tri->getHomologyH1().invariantFactor(2*i) <
                tri->getHomologyH1().invariantFactor((2*i)+1))
>>>>>>> 249cfa90
            return false;
    }

    computeTorsionLinkingForm();
    return torsionLinkingFormIsHyperbolic;
}


} // namespace regina


<|MERGE_RESOLUTION|>--- conflicted
+++ resolved
@@ -1219,11 +1219,7 @@
 
 
     NMatrixInt standardBasis( numStandardCells[1], pvList.size() );
-<<<<<<< HEAD
-    const NMatrixInt& dualtostandard(h1CellApComputed.getDefiningMatrix());
-=======
-    const NMatrixInt& dualtostandard(h1CellAp.definingMatrix());
->>>>>>> 249cfa90
+    const NMatrixInt& dualtostandard(h1CellApComputed.definingMatrix());
 
     for (i=0; i<standardBasis.rows(); i++)
         for (j=0; j<standardBasis.columns(); j++)
@@ -1743,11 +1739,7 @@
                 else
                     embeddabilityString = "The torsion linking form is "
                         "of hyperbolic type.";
-<<<<<<< HEAD
-                if (dualHomology(1).getRank()==0)
-=======
-                if (getDualHomology(1).rank()==0)
->>>>>>> 249cfa90
+                if (dualHomology(1).rank()==0)
                     embeddabilityString += "  Manifold is a rational "
                         "homology sphere.";
             } // torsion : no boundary, orientable
@@ -1766,63 +1758,37 @@
                     {
                     embeddabilityString =
                         "Embeds in a homology 3-sphere as a ";
-<<<<<<< HEAD
-                    if (bdryHomology(1).getRank() ==
-                            2*bdryHomology(0).getRank())
+                    if (bdryHomology(1).rank() ==
+                            2*bdryHomology(0).rank())
                         {
-                        if (bdryHomology(0).getRank()==1)
-=======
-                    if (getBdryHomology(1).rank() ==
-                            2*getBdryHomology(0).rank())
-                        {
-                        if (getBdryHomology(0).rank()==1)
->>>>>>> 249cfa90
+                        if (bdryHomology(0).rank()==1)
                             embeddabilityString += "knot complement.";
                         else
                             embeddabilityString += "link complement.";
                         }
                     else
                         {
-<<<<<<< HEAD
-                        if (bdryHomology(1).getRank() == 0)
-=======
-                        if (getBdryHomology(1).rank() == 0)
->>>>>>> 249cfa90
+                        if (bdryHomology(1).rank() == 0)
                             embeddabilityString += "ball complement.";
                         else
                             embeddabilityString += "graph complement.";
                         }
                     }
-<<<<<<< HEAD
-                 else if (bdryHomologyMap(1).getCokernel().getRank()==0)
+                 else if (bdryHomologyMap(1).cokernel().rank()==0)
                     {
                     embeddabilityString =
                         "Embeds in a rational homology 3-sphere as a ";
-                    if (bdryHomology(1).getRank() ==
-                            2*bdryHomology(0).getRank() )
+                    if (bdryHomology(1).rank() ==
+                            2*bdryHomology(0).rank() )
                         {
-                        if (bdryHomology(0).getRank()==1)
-=======
-                 else if (getBdryHomologyMap(1).cokernel().rank()==0)
-                    {
-                    embeddabilityString =
-                        "Embeds in a rational homology 3-sphere as a ";
-                    if (getBdryHomology(1).rank() ==
-                            2*getBdryHomology(0).rank() )
-                        {
-                        if (getBdryHomology(0).rank()==1)
->>>>>>> 249cfa90
+                        if (bdryHomology(0).rank()==1)
                             embeddabilityString += "knot complement.";
                         else
                             embeddabilityString += "link complement.";
                         }
                     else
                         {
-<<<<<<< HEAD
-                        if (bdryHomology(1).getRank() == 0)
-=======
-                        if (getBdryHomology(1).rank() == 0)
->>>>>>> 249cfa90
+                        if (bdryHomology(1).rank() == 0)
                             embeddabilityString += "ball complement.";
                         else
                             embeddabilityString += "graph complement.";
@@ -1840,11 +1806,7 @@
                    embeddabilityString =
                         "Embeds in homology 3-sphere "
                         "but not homology 4-sphere.";
-<<<<<<< HEAD
-                 else if (bdryHomologyMap(1).getCokernel().getRank()==0)
-=======
-                 else if (getBdryHomologyMap(1).cokernel().rank()==0)
->>>>>>> 249cfa90
+                 else if (bdryHomologyMap(1).cokernel().rank()==0)
                    embeddabilityString =
                         "Embeds in rational homology 3-sphere but not "
                         "homology 4-sphere.";
@@ -1859,11 +1821,7 @@
                    embeddabilityString =
                         "Embeds in homology 3-sphere.  "
                         "KK 2-tor condition satisfied.";
-<<<<<<< HEAD
-                 else if (bdryHomologyMap(1).getCokernel().getRank()==0)
-=======
-                 else if (getBdryHomologyMap(1).cokernel().rank()==0)
->>>>>>> 249cfa90
+                 else if (bdryHomologyMap(1).cokernel().rank()==0)
                    embeddabilityString =
                         "Embeds in rational homology 3-sphere.  "
                         "KK 2-tor condition satisfied.";
@@ -1917,13 +1875,8 @@
     // check invariant factors agree in pairs, if so call
     // computeTorsionLinkingForm
     for (unsigned long i=0;i<(nif/2);i++) {
-<<<<<<< HEAD
-        if (tri->homology().getInvariantFactor(2*i) <
-                tri->homology().getInvariantFactor((2*i)+1))
-=======
-        if (tri->getHomologyH1().invariantFactor(2*i) <
-                tri->getHomologyH1().invariantFactor((2*i)+1))
->>>>>>> 249cfa90
+        if (tri->homology().invariantFactor(2*i) <
+                tri->homology().invariantFactor((2*i)+1))
             return false;
     }
 
