
/**************************************************************************
 *                                                                        *
 *  Regina - A Normal Surface Theory Calculator                           *
 *  Computational Engine                                                  *
 *                                                                        *
 *  Copyright (c) 1999-2016, Ben Burton                                   *
 *  For further details contact Ben Burton (bab@debian.org).              *
 *                                                                        *
 *  This program is free software; you can redistribute it and/or         *
 *  modify it under the terms of the GNU General Public License as        *
 *  published by the Free Software Foundation; either version 2 of the    *
 *  License, or (at your option) any later version.                       *
 *                                                                        *
 *  As an exception, when this program is distributed through (i) the     *
 *  App Store by Apple Inc.; (ii) the Mac App Store by Apple Inc.; or     *
 *  (iii) Google Play by Google Inc., then that store may impose any      *
 *  digital rights management, device limits and/or redistribution        *
 *  restrictions that are required by its terms of service.               *
 *                                                                        *
 *  This program is distributed in the hope that it will be useful, but   *
 *  WITHOUT ANY WARRANTY; without even the implied warranty of            *
 *  MERCHANTABILITY or FITNESS FOR A PARTICULAR PURPOSE.  See the GNU     *
 *  General Public License for more details.                              *
 *                                                                        *
 *  You should have received a copy of the GNU General Public             *
 *  License along with this program; if not, write to the Free            *
 *  Software Foundation, Inc., 51 Franklin St, Fifth Floor, Boston,       *
 *  MA 02110-1301, USA.                                                   *
 *                                                                        *
 **************************************************************************/

/*! \file triangulation/dim3/triangulation3.h
 *  \brief Internal header for 3-dimensional triangulations.
 *
 *  This file is automatically included from triangulation/dim3.h; there is
 *  no need for end users to include this header explicitly.
 */

#ifndef __TRIANGULATION3_H
#ifndef __DOXYGEN
#define __TRIANGULATION3_H
#endif

#include <map>
#include <memory>
#include <vector>
#include <set>

#include "regina-core.h"
<<<<<<< HEAD
#include "algebra/abeliangroup.h"
#include "algebra/ngrouppresentation.h"
=======
>>>>>>> fcc86fd0
#include "angle/anglestructure.h"
#include "maths/cyclotomic.h"
#include "treewidth/treedecomposition.h"
#include "triangulation/generic/triangulation.h"
#include "utilities/boolset.h"
#include "utilities/markedvector.h"

// NOTE: More #includes for faces, components and boundary components
// follow after the class declarations.

namespace regina {

class AngleStructure;
class NGroupPresentation;
class NormalSurface;
class ProgressTrackerOpen;
class XMLPacketReader;

template <int> class XMLTriangulationReader;

/**
 * \addtogroup dim3 3-Manifold Triangulations
 * Details for implementing triangulations of 3-manifolds.
 * @{
 */

#ifndef __DOXYGEN // Doxygen complains about undocumented specialisations.
template <>
struct PacketInfo<PACKET_TRIANGULATION3> {
    typedef Triangulation<3> Class;
    inline static const char* name() {
        return "3-Manifold Triangulation";
    }
};
#endif

/**
 * Represents the various algorithms available for computing Turaev-Viro
 * invariants.
 */
enum TuraevViroAlg {
    /**
     * The default algorithm.  Here Regina will choose whichever
     * algorithm it thinks (rightly or wrongly) is most appropriate.
     */
    TV_DEFAULT = 0,
    /**
     * An optimised backtracking algorithm.  This enumerates edge colourings
     * and sums their corresponding weights.  This can be slow in general
     * (since there could be exponentially many edge colourings),
     * but it has very small memory usage.
     */
    TV_BACKTRACK = 1,
    /**
     * A treewidth-based algorithm.  This uses dynamic programming over
     * a tree decomposition of the face pairing graph.  This can be fast
     * for triangulations whose face pairing graphs have small treewidth,
     * but it may require extremely large amounts of memory.
     */
    TV_TREEWIDTH = 2,
    /**
     * An unoptimised backtracking algorithm.  Like TV_BACKTRACK, this
     * enumerates edge colourings and sums weights.  However, the
     * implementation is more naive.
     *
     * \warning This algorithm should only be used for comparison and
     * experimentation.  Due to its slow performance, it is not suitable
     * for "real" applications.
     */
    TV_NAIVE = 3
};

/**
 * Represents a 3-dimensional triangulation, typically of a 3-manifold.
 *
 * This is a specialisation of the generic Triangulation class template;
 * see the Triangulation documentation for a general overview of how
 * the triangulation classes work.
 *
 * This 3-dimensional specialisation offers significant extra functionality,
 * including many functions specific to 3-manifolds.
 *
 * \todo \feature Is the boundary incompressible?
 * \todo \featurelong Am I obviously a handlebody?  (Simplify and see
 * if there is nothing left).  Am I obviously not a handlebody?
 * (Compare homology with boundary homology).
 * \todo \featurelong Is the triangulation Haken?
 * \todo \featurelong What is the Heegaard genus?
 * \todo \featurelong Have a subcomplex as a child packet of a
 * triangulation.  Include routines to crush a subcomplex or to expand a
 * subcomplex to a normal surface.
 * \todo \featurelong Implement writeTextLong() for skeletal objects.
 */
template <>
class REGINA_API Triangulation<3> :
        public Packet,
        public detail::TriangulationBase<3> {
    REGINA_PACKET(Triangulation<3>, PACKET_TRIANGULATION3)

    public:
        typedef std::vector<Tetrahedron<3>*>::const_iterator TetrahedronIterator;
            /**< A dimension-specific alias for SimplexIterator,
                 used to iterate through tetrahedra. */
        typedef FaceList<3, 2>::Iterator TriangleIterator;
            /**< Used to iterate through triangles. */
        typedef FaceList<3, 1>::Iterator EdgeIterator;
            /**< Used to iterate through edges. */
        typedef FaceList<3, 0>::Iterator VertexIterator;
            /**< Used to iterate through vertices. */

        typedef std::map<std::pair<unsigned long, bool>, Cyclotomic>
                TuraevViroSet;
            /**< A map from (\a r, \a parity) pairs to Turaev-Viro invariants,
                 as described by turaevViro(). */

    private:
        bool ideal_;
            /**< Is the triangulation ideal? */
        bool standard_;
            /**< Is the triangulation standard? */

<<<<<<< HEAD
        mutable Property<NGroupPresentation, StoreManagedPtr>
                fundamentalGroup_;
            /**< Fundamental group of the triangulation. */
        mutable Property<AbelianGroup, StoreManagedPtr> H1_;
            /**< First homology group of the triangulation. */
        mutable Property<AbelianGroup, StoreManagedPtr> H1Rel_;
=======
        mutable Property<NAbelianGroup, StoreManagedPtr> H1Rel_;
>>>>>>> fcc86fd0
            /**< Relative first homology group of the triangulation
             *   with respect to the boundary. */
        mutable Property<AbelianGroup, StoreManagedPtr> H1Bdry_;
            /**< First homology group of the boundary. */
        mutable Property<AbelianGroup, StoreManagedPtr> H2_;
            /**< Second homology group of the triangulation. */

        mutable Property<bool> twoSphereBoundaryComponents_;
            /**< Does the triangulation contain any 2-sphere boundary
                 components? */
        mutable Property<bool> negativeIdealBoundaryComponents_;
            /**< Does the triangulation contain any boundary components
                 that are ideal and have negative Euler characteristic? */

        mutable Property<bool> zeroEfficient_;
            /**< Is the triangulation zero-efficient? */
        mutable Property<bool> splittingSurface_;
            /**< Does the triangulation have a normal splitting surface? */

        mutable Property<bool> threeSphere_;
            /**< Is this a triangulation of a 3-sphere? */
        mutable Property<bool> threeBall_;
            /**< Is this a triangulation of a 3-dimensional ball? */
        mutable Property<bool> solidTorus_;
            /**< Is this a triangulation of the solid torus? */
        mutable Property<bool> irreducible_;
            /**< Is this 3-manifold irreducible? */
        mutable Property<bool> compressingDisc_;
            /**< Does this 3-manifold contain a compressing disc? */
        mutable Property<bool> haken_;
            /**< Is this 3-manifold Haken?
                 This property must only be stored for triangulations
                 that are known to represent closed, connected,
                 orientable, irreducible 3-manifolds. */

        mutable Property<AngleStructure, StoreManagedPtr>
                strictAngleStructure_;
            /**< A strict angle structure on this triangulation, or the
                 null pointer if none exists. */

        mutable Property<TreeDecomposition, StoreManagedPtr>
                niceTreeDecomposition_;
            /**< A nice tree decomposition of the face pairing graph of
                 this triangulation. */

        mutable TuraevViroSet turaevViroCache_;
            /**< The set of Turaev-Viro invariants that have already
                 been calculated.  See allCalculatedTuraevViro() for
                 details. */

    public:
        /**
         * \name Constructors and Destructors
         */
        /*@{*/

        /**
         * Default constructor.
         *
         * Creates an empty triangulation.
         */
        Triangulation();
        /**
         * Creates a new copy of the given triangulation.
         * The packet tree structure and packet label are \e not copied.
         *
         * This will clone any computed properties (such as homology,
         * fundamental group, and so on) of the given triangulation also.
         * If you want a "clean" copy that resets all properties to unknown,
         * you can use the two-argument copy constructor instead.
         *
         * @param copy the triangulation to copy.
         */
        Triangulation(const Triangulation<3>& copy);
        /**
         * Creates a new copy of the given triangulation, with the option
         * of whether or not to clone its computed properties also.
         *
         * @param copy the triangulation to copy.
         * @param cloneProps \c true if this should also clone any computed
         * properties of the given triangulation (such as homology,
         * fundamental group, and so on), or \c false if the new triangulation
         * should have all properties marked as unknown.
         */
        Triangulation(const Triangulation& copy, bool cloneProps);
        /**
         * "Magic" constructor that tries to find some way to interpret
         * the given string as a triangulation.
         *
         * At present, Regina understands the following types of strings
         * (and attempts to parse them in the following order):
         *
         * - isomorphism signatures (see fromIsoSig());
         * - dehydration strings (see rehydrate());
         * - the contents of a SnapPea data file (see fromSnapPea()).
         *
         * This list may grow in future versions of Regina.
         *
         * Regina will also set the packet label accordingly.
         *
         * If Regina cannot interpret the given string, this will be
         * left as the empty triangulation.
         *
         * \warning If you pass the contents of a SnapPea data file,
         * then only the tetrahedron gluings will be read; all other
         * SnapPea-specific information (such as peripheral curves) will
         * be lost.  See fromSnapPea() for details, and for other
         * alternatives that preserve SnapPea-specific data.
         *
         * @param description a string that describes a 3-manifold
         * triangulation.
         */
        Triangulation(const std::string& description);
        /**
         * Destroys this triangulation.
         *
         * The constituent tetrahedra, the cellular structure and all other
         * properties will also be destroyed.
         */
        virtual ~Triangulation();

        /*@}*/
        /**
         * \name Packet Administration
         */
        /*@{*/

        virtual void writeTextShort(std::ostream& out) const;
        virtual void writeTextLong(std::ostream& out) const;
        virtual bool dependsOnParent() const;

        /*@}*/
        /**
         * \name Tetrahedra
         */
        /*@{*/

        /**
         * A dimension-specific alias for newSimplex().
         *
         * See newSimplex() for further information.
         */
        Tetrahedron<3>* newTetrahedron();
        /**
         * A dimension-specific alias for newSimplex().
         *
         * See newSimplex() for further information.
         */
        Tetrahedron<3>* newTetrahedron(const std::string& desc);
        /**
         * A dimension-specific alias for removeSimplex().
         *
         * See removeSimplex() for further information.
         */
        void removeTetrahedron(Tetrahedron<3>* tet);
        /**
         * A dimension-specific alias for removeSimplexAt().
         *
         * See removeSimplexAt() for further information.
         */
        void removeTetrahedronAt(size_t index);
        /**
         * A dimension-specific alias for removeAllSimplices().
         *
         * See removeAllSimplices() for further information.
         */
        void removeAllTetrahedra();

        /*@}*/
        /**
         * \name Skeletal Queries
         */
        /*@{*/

        /**
         * Determines if this triangulation contains any two-sphere
         * boundary components.
         *
         * @return \c true if and only if there is at least one
         * two-sphere boundary component.
         */
        bool hasTwoSphereBoundaryComponents() const;
        /**
         * Determines if this triangulation contains any ideal boundary
         * components with negative Euler characteristic.
         *
         * @return \c true if and only if there is at least one such
         * boundary component.
         */
        bool hasNegativeIdealBoundaryComponents() const;

        /*@}*/
        /**
         * \name Basic Properties
         */
        /*@{*/

        /**
         * Returns the Euler characteristic of the corresponding compact
         * 3-manifold.
         *
         * Instead of simply calculating \a V-E+F-T, this routine also:
         *
         * - treats ideal vertices as surface boundary components
         *   (i.e., effectively truncates them);
         * - truncates invalid boundary vertices (i.e., boundary vertices
         *   whose links are not discs);
         * - truncates the projective plane cusps at the midpoints of invalid
         *   edges (edges identified with themselves in reverse).
         *
         * For ideal triangulations, this routine therefore computes
         * the proper Euler characteristic of the manifold (unlike
         * eulerCharTri(), which does not).
         *
         * For triangulations whose vertex links are all spheres or discs,
         * this routine and eulerCharTri() give identical results.
         *
         * @return the Euler characteristic of the corresponding compact
         * manifold.
         */
        long eulerCharManifold() const;

        /**
         * Determines if this triangulation is ideal.
         * This is the case if and only if one of the vertex links
         * is closed and not a 2-sphere.
         * Note that the triangulation is not required to be valid.
         *
         * @return \c true if and only if this triangulation is ideal.
         */
        bool isIdeal() const;
        /**
         * Determines if this triangulation is standard.
         * This is the case if and only if every vertex is standard.
         * See Vertex<3>::isStandard() for further details.
         *
         * @return \c true if and only if this triangulation is
         * standard.
         */
        bool isStandard() const;
        /**
         * Determines if this triangulation is closed.
         * This is the case if and only if it has no boundary.
         * Note that ideal triangulations are not closed.
         *
         * @return \c true if and only if this triangulation is closed.
         */
        bool isClosed() const;

        /**
         * Determines if this triangulation is ordered; that is, if
         * tetrahedron vertices are labelled so that all gluing
         * permutations are order-preserving on the tetrahedron faces.
         * Equivalently, this tests whether the edges of the triangulation
         * can all be oriented such that they induce a consistent ordering
         * on the vertices of each tetrahedron.
         *
         * Triangulations are not ordered by default, and indeed some
         * cannot be ordered at all.  The routine order() will attempt
         * to relabel tetrahedron vertices to give an ordered triangulation.
         *
         * @return \c true if and only if all gluing permutations are
         * order preserving on the tetrahedron faces.
         *
         * @author Matthias Goerner
         */
        bool isOrdered() const;

        /*@}*/
        /**
         * \name Algebraic Properties
         */
        /*@{*/

        /**
<<<<<<< HEAD
         * Returns the fundamental group of this triangulation.
         * If this triangulation contains any ideal or invalid vertices,
         * the fundamental group will be calculated as if each such vertex
         * had been truncated.
         *
         * If this triangulation contains any invalid edges, the
         * calculations will be performed <b>without</b> any truncation
         * of the corresponding projective plane cusp.  Thus if a
         * barycentric subdivision is performed on the triangulation, the
         * result of fundamentalGroup() will change.
         *
         * Bear in mind that each time the triangulation changes, the
         * fundamental group will be deleted.  Thus the reference that is
         * returned from this routine should not be kept for later use.
         * Instead, fundamentalGroup() should be called again; this will
         * be instantaneous if the group has already been calculated.
         *
         * Note that this triangulation is not required to be valid
         * (see isValid()).
         *
         * \pre This triangulation has at most one component.
         *
         * \warning As with every routine implemented by Regina's
         * Triangulation<3> class, if you are calling this from the subclass
         * SnapPeaTriangulation then <b>any fillings on the cusps will be
         * ignored</b>.  If you wish to compute the fundamental group with
         * fillings, call SnapPeaTriangulation::fundamentalGroupFilled()
         * instead.
         *
         * @return the fundamental group.
         */
        const NGroupPresentation& fundamentalGroup() const;
        /**
         * Notifies the triangulation that you have simplified the
         * presentation of its fundamental group.  The old group
         * presentation will be destroyed, and this triangulation will take
         * ownership of the new (hopefully simpler) group that is passed.
         *
         * This routine is useful for situations in which some external
         * body (such as GAP) has simplified the group presentation
         * better than Regina can.
         *
         * Regina does <i>not</i> verify that the new group presentation
         * is equivalent to the old, since this is - well, hard.
         *
         * If the fundamental group has not yet been calculated for this
         * triangulation, this routine will nevertheless take ownership
         * of the new group, under the assumption that you have worked
         * out the group through some other clever means without ever
         * having needed to call fundamentalGroup() at all.
         *
         * Note that this routine will not fire a packet change event.
         *
         * @param newGroup a new (and hopefully simpler) presentation
         * of the fundamental group of this triangulation.
         */
        void simplifiedFundamentalGroup(NGroupPresentation* newGroup);
        /**
         * Returns the first homology group for this triangulation.
         * If this triangulation contains any ideal or invalid vertices,
         * the homology group will be calculated as if each such vertex
         * had been truncated.
         *
         * If this triangulation contains any edges that are self-identified
         * in reverse, the homology will be computed \b without truncating
         * the corresponding projective plane cusp(s).  Therefore, if a
         * barycentric subdivision is performed on such a triangulation,
         * the result of homology() will change.
         *
         * This routine can also be accessed via the alias homologyH1()
         * (a name that is more specific, but a little longer to type).
         *
         * Bear in mind that each time the triangulation changes, the
         * homology groups will be deleted.  Thus the reference that is
         * returned from this routine should not be kept for later use.
         * Instead, homology() should be called again; this will be
         * instantaneous if the group has already been calculated.
         *
         * Note that this triangulation is not required to be valid
         * (see isValid()).
         *
         * \warning As with every routine implemented by Regina's
         * Triangulation<3> class, if you are calling this from the subclass
         * SnapPeaTriangulation then <b>any fillings on the cusps will
         * be ignored</b>.  If you wish to compute homology with fillings,
         * call SnapPeaTriangulation::homologyFilled() instead.
         *
         * @return the first homology group.
         */
        const AbelianGroup& homology() const;
        /**
         * Returns the first homology group for this triangulation.
         * If this triangulation contains any ideal or invalid vertices,
         * the homology group will be calculated as if each such vertex
         * had been truncated.
         *
         * If this triangulation contains any edges that are self-identified
         * in reverse, the homology will be computed \b without truncating
         * the corresponding projective plane cusp(s).  Therefore, if a
         * barycentric subdivision is performed on such a triangulation,
         * the result of homologyH1() will change.
         *
         * This routine can also be accessed via the alias homology()
         * (a name that is less specific, but a little easier to type).
         *
         * Bear in mind that each time the triangulation changes, the
         * homology groups will be deleted.  Thus the reference that is
         * returned from this routine should not be kept for later use.
         * Instead, homologyH1() should be called again; this will be
         * instantaneous if the group has already been calculated.
         *
         * Note that this triangulation is not required to be valid
         * (see isValid()).
         *
         * \warning As with every routine implemented by Regina's
         * Triangulation<3> class, if you are calling this from the subclass
         * SnapPeaTriangulation then <b>any fillings on the cusps will
         * be ignored</b>.  If you wish to compute homology with fillings,
         * call SnapPeaTriangulation::homologyFilled() instead.
         *
         * @return the first homology group.
         */
        const AbelianGroup& homologyH1() const;
        /**
=======
>>>>>>> fcc86fd0
         * Returns the relative first homology group with
         * respect to the boundary for this triangulation.
         * Note that ideal vertices are considered part of the boundary.
         *
         * Bear in mind that each time the triangulation changes, the
         * homology groups will be deleted.  Thus the reference that is
         * returned from this routine should not be kept for later use.
         * Instead, homologyRel() should be called again; this will be
         * instantaneous if the group has already been calculated.
         *
         * \pre This triangulation is valid.
         *
         * @return the relative first homology group with respect to the
         * boundary.
         */
        const AbelianGroup& homologyRel() const;
        /**
         * Returns the first homology group of the
         * boundary for this triangulation.
         * Note that ideal vertices are considered part of the boundary.
         *
         * Bear in mind that each time the triangulation changes, the
         * homology groups will be deleted.  Thus the reference that is
         * returned from this routine should not be kept for later use.
         * Instead, homologyBdry() should be called again; this will be
         * instantaneous if the group has already been calculated.
         *
         * This routine is fairly fast, since it deduces the homology of
         * each boundary component through knowing what kind of surface
         * it is.
         *
         * \pre This triangulation is valid.
         *
         * @return the first homology group of the boundary.
         */
        const AbelianGroup& homologyBdry() const;
        /**
         * Returns the second homology group for this triangulation.
         * If this triangulation contains any ideal vertices,
         * the homology group will be
         * calculated as if each such vertex had been truncated.
         * The algorithm used calculates various first homology groups
         * and uses homology and cohomology theorems to deduce the
         * second homology group.
         *
         * Bear in mind that each time the triangulation changes, the
         * homology groups will be deleted.  Thus the reference that is
         * returned from this routine should not be kept for later use.
         * Instead, homologyH2() should be called again; this will be
         * instantaneous if the group has already been calculated.
         *
         * \pre This triangulation is valid.
         *
         * @return the second homology group.
         */
        const AbelianGroup& homologyH2() const;
        /**
         * Returns the second homology group with coefficients in Z_2
         * for this triangulation.
         * If this triangulation contains any ideal vertices,
         * the homology group will be
         * calculated as if each such vertex had been truncated.
         * The algorithm used calculates the relative first homology group
         * with respect to the boundary and uses homology and cohomology
         * theorems to deduce the second homology group.
         *
         * This group will simply be the direct sum of several copies of
         * Z_2, so the number of Z_2 terms is returned.
         *
         * \pre This triangulation is valid.
         *
         * @return the number of Z_2 terms in the second homology group
         * with coefficients in Z_2.
         */
        unsigned long homologyH2Z2() const;
        /**
         * Computes the given Turaev-Viro state sum invariant of this
         * 3-manifold using exact arithmetic.
         *
         * The initial data for the Turaev-Viro invariant is as described in
         * the paper of Turaev and Viro, "State sum invariants of 3-manifolds
         * and quantum 6j-symbols", Topology, vol. 31, no. 4, 1992, pp 865-902.
         * In particular, Section 7 of this paper describes the initial data
         * as determined by an integer r >= 3, and a root of unity q0 of
         * degree 2r for which q0^2 is a primitive root of unity of
         * degree r.  There are several cases to consider:
         *
         * - \a r may be even.  In this case \a q0 must be a primitive
         *   (<i>2r</i>)th root of unity, and the invariant is computed as an
         *   element of the cyclotomic field of order \a 2r.  There is no need
         *   to specify \e which root of unity is used, since switching between
         *   different roots of unity corresponds to an automorphism of
         *   the underlying cyclotomic field (i.e., it does not yield
         *   any new information).  Therefore, if \a r is even, the
         *   additional argument \a parity is ignored.
         *
         * - \a r may be odd, and \a q0 may be a primitive (<i>2r</i>)th
         *   root of unity.  This case corresponds to passing the argument
         *   \a parity as \c true.  Here the invariant is again computed
         *   as an element of the cyclotomic field of order \a 2r.  As before,
         *   there is no need to give further information as to which
         *   root of unity is used, since switching between roots of unity
         *   does not yield new information.
         *
         * - \a r may be odd, and \a q0 may be a primitive (<i>r</i>)th
         *   root of unity.  This case corresponds to passing the argument
         *   \a parity as \c false.  In this case the invariant is computed
         *   as an element of the cyclotomic field of order \a r.  Again,
         *   there is no need to give further information as to which
         *   root of unity is used.
         *
         * This routine works entirely within the relevant cyclotomic field,
         * which yields exact results but adds a significant overhead to the
         * running time.  If you want a fast floating-point approximation,
         * you can call turaevViroApprox() instead.
         *
         * Unlike this routine, turaevViroApprox() requires a precise
         * specification of which root of unity is used (since it
         * returns a numerical real value).  The numerical value
         * obtained by calling
         * <tt>turaevViroApprox(r, whichRoot)</tt>
         * should be the same as
         * <tt>turaevViro(r, parity).evaluate(whichRoot)</tt>,
         * where \a parity is \c true or \c false according to whether
         * \a whichRoot is odd or even respectively.  Of course in practice the
         * numerical values might be very different, since turaevViroApprox()
         * performs significantly more floating point operations, and so is
         * subject to a much larger potential numerical error.
         *
         * \pre This triangulation is valid, closed and non-empty.
         *
         * @param r the integer \a r as described above; this must be at
         * least 3.
         * @param parity determines for odd \a r whether \a q0 is a primitive
         * <i>2r</i>th or <i>r</i>th root of unity, as described above.
         * @param alg the algorithm with which to compute the invariant.
         * If you are not sure, the default value (TV_DEFAULT) is a safe choice.
         * @return the requested Turaev-Viro invariant.
         *
         * @see allCalculatedTuraevViro
         */
        Cyclotomic turaevViro(unsigned long r, bool parity = true,
            TuraevViroAlg alg = TV_DEFAULT) const;
        /**
         * Computes the given Turaev-Viro state sum invariant of this
         * 3-manifold using a fast but inexact floating-point approximation.
         *
         * The initial data for the Turaev-Viro invariant is as described in
         * the paper of Turaev and Viro, "State sum invariants of 3-manifolds
         * and quantum 6j-symbols", Topology, vol. 31, no. 4, 1992, pp 865-902.
         * In particular, Section 7 describes the initial data as
         * determined by an integer \a r >= 3 and a root of unity \a q0 of
         * degree \a 2r for which \a q0^2 is a primitive root of unity of
         * degree \a r.
         *
         * The argument \a whichRoot specifies which root of unity is
         * used for \a q0.  Specifically, \a q0 will be the root of unity
         * <tt>e^(2i * Pi * whichRoot / 2r)</tt>.  There are additional
         * preconditions on \a whichRoot to ensure that \a q0^2 is a
         * \e primitive root of unity of degree \a r; see below for details.
         *
         * This same invariant can be computed by calling
         * <tt>turaevViro(r, parity).evaluate(whichRoot)</tt>,
         * where \a parity is \c true or \c false according to whether
         * \a whichRoot is odd or even respectively.
         * Calling turaevViroApprox() is significantly faster (since it avoids
         * the overhead of working in cyclotomic fields), but may also
         * lead to a much larger numerical error (since this routine might
         * perform an exponential number of floating point operations,
         * whereas the alternative only uses floating point for
         * the final call to Cyclotomic::evaluate()).
         *
         * These invariants, although computed in the complex field,
         * should all be reals.  Thus the return type is an ordinary
         * double.
         *
         * \pre This triangulation is valid, closed and non-empty.
         * \pre The argument \a whichRoot is strictly between 0 and <i>2r</i>,
         * and has no common factors with \a r.
         *
         * @param r the integer \a r as described above; this must be at
         * least 3.
         * @param whichRoot specifies which root of unity is used for \a q0,
         * as described above.
         * @param alg the algorithm with which to compute the invariant.
         * If you are not sure, the default value (TV_DEFAULT) is a safe choice.
         * @return the requested Turaev-Viro invariant.
         *
         * @see allCalculatedTuraevViro
         */
        double turaevViroApprox(unsigned long r, unsigned long whichRoot = 1,
            TuraevViroAlg alg = TV_DEFAULT) const;
        /**
         * Returns the cache of all Turaev-Viro state sum invariants that
         * have been calculated for this 3-manifold.
         * This cache is updated every time turaevViro() is called, and
         * is emptied whenever the triangulation is modified.
         *
         * Turaev-Viro invariants are identified by an (\a r, \a parity)
         * pair as described in the turaevViro() documentation.  The
         * cache is just a set that maps (\a r, \a parity) pairs to the
         * corresponding invariant values.
         *
         * For even values of \a r, the parity is ignored when calling
         * turaevViro() (since the even and odd versions of the invariant
         * contain essentially the same information).  Therefore, in this
         * cache, all even values of \a r will have the corresponding parities
         * set to \c false.
         *
         * \note All invariants in this cache are now computed using exact
         * arithmetic, as elements of a cyclotomic field.  This is a
         * change from Regina 4.96 and earlier, which computed
         * floating-point approximations instead.
         *
         * \ifacespython Not present.
         *
         * @return the cache of all Turaev-Viro invariants that have
         * already been calculated.
         *
         * @see turaevViro
         */
        const TuraevViroSet& allCalculatedTuraevViro() const;

        /*@}*/
        /**
         * \name Normal Surfaces and Angle Structures
         */
        /*@{*/

        /**
         * Determines if this triangulation is 0-efficient.
         * A triangulation is 0-efficient if its only normal spheres and
         * discs are vertex linking, and if it has no 2-sphere boundary
         * components.
         *
         * @return \c true if and only if this triangulation is
         * 0-efficient.
         */
        bool isZeroEfficient();
        /**
         * Is it already known whether or not this triangulation is
         * 0-efficient?
         * See isZeroEfficient() for further details.
         *
         * If this property is already known, future calls to
         * isZeroEfficient() will be very fast (simply returning the
         * precalculated value).
         *
         * \warning This routine does not actually tell you \e whether
         * this triangulation is 0-efficient; it merely tells you whether
         * the answer has already been computed.
         *
         * @return \c true if and only if this property is already known.
         */
        bool knowsZeroEfficient() const;
        /**
         * Determines whether this triangulation has a normal splitting
         * surface.  See NormalSurface::isSplitting() for details
         * regarding normal splitting surfaces.
         *
         * \pre This triangulation is connected.  If the triangulation
         * is not connected, this routine will still return a result but
         * that result will be unreliable.
         *
         * @return \c true if and only if this triangulation has a
         * normal splitting surface.
         */
        bool hasSplittingSurface();
        /**
         * Is it already known whether or not this triangulation has a
         * splitting surface?
         * See hasSplittingSurface() for further details.
         *
         * If this property is already known, future calls to
         * hasSplittingSurface() will be very fast (simply returning the
         * precalculated value).
         *
         * \warning This routine does not actually tell you \e whether
         * this triangulation has a splitting surface; it merely tells you
         * whether the answer has already been computed.
         *
         * @return \c true if and only if this property is already known.
         */
        bool knowsSplittingSurface() const;
        /**
         * Searches for a non-vertex-linking normal sphere or disc
         * within this triangulation.  If such a surface exists within
         * this triangulation, this routine is guaranteed to find one.
         *
         * Note that the surface returned (if any) depends upon this
         * triangulation, and so the surface must be destroyed before this
         * triangulation is destroyed.
         *
         * \warning This routine may, in some scenarios, temporarily modify the
         * packet tree by creating and then destroying a normal surface list.
         *
         * @return a newly allocated non-vertex-linking normal sphere or
         * disc, or 0 if none exists.
         */
        NormalSurface* hasNonTrivialSphereOrDisc();
        /**
         * Searches for an octagonal almost normal 2-sphere within this
         * triangulation.  If such a surface exists, this routine is
         * guaranteed to find one.
         *
         * Note that the surface returned (if any) depends upon this
         * triangulation, and so the surface must be destroyed before this
         * triangulation is destroyed.
         *
         * \pre This triangulation is valid, closed, orientable, connected,
         * and 0-efficient.  These preconditions are almost certainly more
         * restrictive than they need to be, but we stay safe for now.
         *
         * \warning This routine may, in some scenarios, temporarily modify the
         * packet tree by creating and then destroying a normal surface list.
         *
         * @return a newly allocated non-vertex-linking normal sphere or
         * disc, or 0 if none exists.
         */
        NormalSurface* hasOctagonalAlmostNormalSphere();
        /**
         * Searches for a strict angle structure on this triangulation.
         * Recall that a \e strict angle structure is one in which every
         * angle is strictly between 0 and &pi;.  If a strict angle structure
         * does exist, then this routine is guaranteed to find one.
         *
         * The underlying algorithm runs a single linear program (it does
         * \e not enumerate all vertex angle structures).  This means
         * that it is likely to be fast even for large triangulations.
         *
         * If you are only interested in \e whether a strict angle structure
         * exists (i.e., you are not interested in the specific angles
         * themselves), then you may call hasStrictAngleStructure() instead.
         *
         * The angle structure returned (if any) is cached internally
         * alongside this triangulation.  This means that, as long as
         * the triangulation does not change, subsequent calls to
         * findStrictAngleStructure() will return identical pointers
         * and will be essentially instantaneous.
         *
         * If the triangulation changes however, then the cached angle
         * structure will be deleted.  This means that you should not
         * store the returned pointer for later use; instead you should
         * just call findStrictAngleStructure() again.
         *
         * @return a strict angle structure on this triangulation, or 0 if
         * none exists.
         */
        const AngleStructure* findStrictAngleStructure() const;
        /**
         * Determines whether this triangulation supports a strict angle
         * structure.  Recall that a \e strict angle structure is one
         * in which every angle is strictly between 0 and &pi;.
         *
         * This routine is equivalent to calling findStrictAngleStructure()
         * and testing whether the return value is non-null.
         *
         * The underlying algorithm runs a single linear program (it does
         * \e not enumerate all vertex angle structures).  This means
         * that it is likely to be fast even for large triangulations.
         *
         * @return \c true if a strict angle structure exists on this
         * triangulation, or 0 if not.
         */
        bool hasStrictAngleStructure() const;
        /**
         * Is it already known (or trivial to determine) whether or not
         * this triangulation supports a strict angle structure?
         * See hasStrictAngleStructure() for further details.
         *
         * If this property is indeed already known, future calls to
         * findStrictAngleStructure() and hasStrictAngleStructure() will be
         * very fast (simply returning the precalculated solution).
         *
         * \warning This routine does not actually tell you \e whether
         * the triangulation supports a strict angle structure; it merely
         * tells you whether the answer has already been computed (or is
         * very easily computed).
         *
         * @return \c true if and only if this property is already known
         * or trivial to calculate.
         */
        bool knowsStrictAngleStructure() const;

        /*@}*/
        /**
         * \name Skeletal Transformations
         */
        /*@{*/

        /**
         * Produces a maximal forest in the 1-skeleton of the
         * triangulation boundary.
         * Both given sets will be emptied and the edges and vertices of
         * the maximal forest will be placed into them.
         * A vertex that forms its own boundary component (such as an
         * ideal vertex) will still be placed in \c vertexSet.
         *
         * Note that the edge and vertex pointers returned will become
         * invalid once the triangulation has changed.
         *
         * \ifacespython Not present.
         *
         * @param edgeSet the set to be emptied and into which the edges
         * of the maximal forest will be placed.
         * @param vertexSet the set to be emptied and into which the
         * vertices of the maximal forest will be placed.
         */
        void maximalForestInBoundary(std::set<Edge<3>*>& edgeSet,
                std::set<Vertex<3>*>& vertexSet) const;
        /**
         * Produces a maximal forest in the triangulation's 1-skeleton.
         * The given set will be emptied and will have the edges of the
         * maximal forest placed into it.  It can be specified whether
         * or not different boundary components may be joined by the
         * maximal forest.
         *
         * An edge leading to an ideal vertex is still a
         * candidate for inclusion in the maximal forest.  For the
         * purposes of this algorithm, any ideal vertex will be treated
         * as any other vertex (and will still be considered part of its
         * own boundary component).
         *
         * Note that the edge pointers returned will become
         * invalid once the triangulation has changed.
         *
         * \ifacespython Not present.
         *
         * @param edgeSet the set to be emptied and into which the edges
         * of the maximal forest will be placed.
         * @param canJoinBoundaries \c true if and only if different
         * boundary components are allowed to be joined by the maximal
         * forest.
         */
        void maximalForestInSkeleton(std::set<Edge<3>*>& edgeSet,
                bool canJoinBoundaries = true) const;

        /**
         * Attempts to simplify the triangulation using fast and greedy
         * heuristics.  This routine will attempt to reduce both the number
         * of tetrahedra and the number of boundary triangles (with the
         * number of tetrahedra as its priority).
         *
         * Currently this routine uses simplifyToLocalMinimum() in
         * combination with random 4-4 moves, book opening moves and
         * book closing moves.
         *
         * Although intelligentSimplify() works very well most of the time,
         * it can occasionally get stuck; in such cases you may wish to try
         * the more powerful but (much) slower simplifyExhaustive() instead.
         *
         * \warning The specific behaviour of this routine may well
         * change between releases.
         *
         * \todo \opt Include random 2-3 moves to get out of wells.
         *
         * @return \c true if and only if the triangulation was successfully
         * simplified.  Otherwise this triangulation will not be changed.
         */
        bool intelligentSimplify();
        /**
         * Uses all known simplification moves to reduce the triangulation
         * monotonically to some local minimum number of tetrahedra.
         *
         * End users will probably not want to call this routine.
         * You should call intelligentSimplify() if you want a fast (and
         * usually effective) means of simplifying a triangulation, or
         * you should call simplifyExhaustive() if you are still stuck
         * and you want to try a slower but more powerful method instead.
         *
         * The moves used by this routine include 3-2, 2-0 (edge and vertex),
         * 2-1 and boundary shelling moves.
         *
         * Moves that do not reduce the number of tetrahedra
         * (such as 4-4 moves or book opening moves) are not used in this
         * routine.  Such moves do however feature in intelligentSimplify().
         *
         * \warning The specific behaviour of this routine is
         * very likely to change between releases.
         *
         * @param perform \c true if we are to perform the
         * simplifications, or \c false if we are only to investigate
         * whether simplifications are possible (defaults to \c true).
         * @return if \a perform is \c true, this routine returns
         * \c true if and only if the triangulation was changed to
         * reduce the number of tetrahedra; if \a perform is \c false,
         * this routine returns \c true if and only if it determines
         * that it is capable of performing such a change.
         */
        bool simplifyToLocalMinimum(bool perform = true);

        /**
         * Attempts to simplify this triangulation using a slow but
         * exhaustive search through the Pachner graph.  This routine is
         * more powerful but much slower than intelligentSimplify().
         *
         * Specifically, this routine will iterate through all
         * triangulations that can be reached from this triangulation
         * via 2-3 and 3-2 Pachner moves, without ever exceeding
         * \a height additional tetrahedra beyond the original number.
         *
         * If at any stage it finds a triangulation with \e fewer
         * tetrahedra than the original, then this routine will call
         * intelligentSimplify() to shrink the triangulation further if
         * possible and will then return \c true.  If it cannot find a
         * triangulation with fewer tetrahedra then it will leave this
         * triangulation unchanged and return \c false.
         *
         * This routine can be very slow and very memory-intensive: the
         * number of triangulations it visits may be superexponential in
         * the number of tetrahedra, and it records every triangulation
         * that it visits (so as to avoid revisiting the same triangulation
         * again).  It is highly recommended that you begin with \a height = 1,
         * and if this fails then try increasing \a height one at a time until
         * either you find a simplification or the routine becomes
         * too expensive to run.
         *
         * If you want a \e fast simplification routine, you should call
         * intelligentSimplify() instead.  The benefit of simplifyExhaustive()
         * is that, for very stubborn triangulations where intelligentSimplify()
         * finds itself stuck at a local minimum, simplifyExhaustive() is able
         * to "climb out" of such wells.
         *
         * If a progress tracker is passed, then the exhaustive simplification
         * will take place in a new thread and this routine will return
         * immediately.  In this case, you will need to use some other
         * means to determine whether the triangulation was eventually
         * simplified (e.g., by examining size() after the tracker
         * indicates that the operation has finished).
         *
         * To assist with performance, this routine can run in parallel
         * (multithreaded) mode; simply pass the number of parallel threads
         * in the argument \a nThreads.  Even in multithreaded mode, if no
         * progress tracker is passed then this routine will not return until
         * processing has finished (i.e., either the triangulation was
         * simplified or the search was exhausted).
         *
         * If this routine is unable to simplify the triangulation, then
         * the triangulation will not be changed.
         *
         * \pre This triangulation is connected.
         *
         * @param height the maximum number of \e additional tetrahedra to
         * allow, beyond the number of tetrahedra originally present in the
         * triangulation.
         * @param nThreads the number of threads to use.  If this is
         * 1 or smaller then the routine will run single-threaded.
         * @param tracker a progress tracker through which progress will
         * be reported, or 0 if no progress reporting is required.
         * @return If a progress tracker is passed, then this routine
         * will return \c true or \c false immediately according to
         * whether a new thread could or could not be started.  If no
         * progress tracker is passed, then this routine will return \c true
         * if and only if the triangulation was successfully simplified to
         * fewer tetrahedra.
         */
        bool simplifyExhaustive(int height = 1, unsigned nThreads = 1,
            ProgressTrackerOpen* tracker = 0);

        /**
         * Explores all triangulations that can be reached from this via
         * Pachner moves, without exceeding a given number of additional
         * tetrahedra.
         *
         * Specifically, this routine will iterate through all
         * triangulations that can be reached from this triangulation
         * via 2-3 and 3-2 Pachner moves, without ever exceeding
         * \a height additional tetrahedra beyond the original number.
         *
         * For every such triangulation (including this starting
         * triangulation), this routine will call \a action (which must
         * be a function or some other callable object).
         *
         * - \a action must take at least one argument.  The first argument
         *   will be of type Triangulation<3>&, and will reference the
         *   triangulation that has been found.  If there are any
         *   additional arguments supplied in the list \a args, then
         *   these will be passed as subsequent arguments to \a action.
         *
         * - \a action must return a boolean.  If \a action ever returns
         *   \c true, then this indicates that processing should stop
         *   immediately (i.e., no more triangulations will be processed).
         *
         * - \a action may, if it chooses, make changes to this triangulation
         *   (i.e., the original triangulation upon which retriangulate()
         *   was called).  This will not affect the search: all triangulations
         *   that this routine visits will be obtained via Pachner moves
         *   from the original form of this triangulation, before any
         *   subsequent changes (if any) were made.
         *
         * - \a action may, if it chooses, make changes to the triangulation
         *   that is passed in its argument (though it must not delete it).
         *   This will likewise not affect the search, since the triangulation
         *   that is passed to \a action will be destroyed immediately after
         *   \a action is called.
         *
         * - \a action will only be called once for each triangulation
         *   (including this starting triangulation).  In other words, no
         *   triangulation will be revisited a second time in a single call
         *   to retriangulate().
         *
         * This routine can be very slow and very memory-intensive, since the
         * number of triangulations it visits may be superexponential in
         * the number of tetrahedra, and it records every triangulation
         * that it visits (so as to avoid revisiting the same triangulation
         * again).  It is highly recommended that you begin with \a height = 1,
         * and if necessary try increasing \a height one at a time until
         * this routine becomes too expensive to run.
         *
         * If a progress tracker is passed, then the exploration of
         * triangulations will take place in a new thread and this
         * routine will return immediately.
         *
         * To assist with performance, this routine can run in parallel
         * (multithreaded) mode; simply pass the number of parallel threads
         * in the argument \a nThreads.  Even in multithreaded mode, if no
         * progress tracker is passed then this routine will not return until
         * processing has finished (i.e., either \a action returned \c true,
         * or the search was exhausted).  All calls to \a action will be
         * protected by a mutex (i.e., different threads will never be
         * calling \a action at the same time).
         *
         * If \a height is negative, then this routine will do nothing
         * and immediately return \c false, and any progress tracker
         * that was passed will immediately be marked as finished.
         *
         * \warning By default, the arguments \a args will be copied (or moved)
         * when they are passed to \a action.  If you need to pass some
         * argument(s) by reference, you must wrap them in std::ref or
         * std::cref.
         *
         * \pre This triangulation is connected.
         *
         * \apinotfinal
         *
         * \ifacespython Not present.
         *
         * @param height the maximum number of \e additional tetrahedra to
         * allow, beyond the number of tetrahedra originally present in the
         * triangulation.
         * @param nThreads the number of threads to use.  If this is
         * 1 or smaller then the routine will run single-threaded.
         * @param tracker a progress tracker through which progress will
         * be reported, or 0 if no progress reporting is required.
         * @param action a function (or other callable object) to call
         * upon each triangulation that is found.
         * @param args any additional arguments that should be passed to
         * \a action, following the initial triangulation argument.
         * @return If a progress tracker is passed, then this routine
         * will return \c true or \c false immediately according to
         * whether a new thread could or could not be started.  If no
         * progress tracker is passed, then this routine will return \c true
         * if some call to \a action returned \c true (thereby terminating
         * the search early), or \c false if the search ran to completion.
         */
        template <typename Action, typename... Args>
        bool retriangulate(int height, unsigned nThreads,
            ProgressTrackerOpen* tracker,
            Action&& action, Args&&... args) const;

        /**
         * Checks the eligibility of and/or performs a 3-2 move
         * about the given edge.
         * This involves replacing the three tetrahedra joined at that
         * edge with two tetrahedra joined by a triangle.
         * This can be done iff (i) the edge is valid and non-boundary,
         * and (ii) the three tetrahedra are distinct.
         *
         * If the routine is asked to both check and perform, the move
         * will only be performed if the check shows it is legal.
         *
         * Note that after performing this move, all skeletal objects
         * (triangles, components, etc.) will be reconstructed, which means
         * any pointers to old skeletal objects (such as the argument \a e)
         * can no longer be used.
         *
         * \pre If the move is being performed and no
         * check is being run, it must be known in advance that the move
         * is legal.
         * \pre The given edge is an edge of this triangulation.
         *
         * @param e the edge about which to perform the move.
         * @param check \c true if we are to check whether the move is
         * allowed (defaults to \c true).
         * @param perform \c true if we are to perform the move
         * (defaults to \c true).
         * @return If \a check is \c true, the function returns \c true
         * if and only if the requested move may be performed
         * without changing the topology of the manifold.  If \a check
         * is \c false, the function simply returns \c true.
         */
        bool threeTwoMove(Edge<3>* e, bool check = true, bool perform = true);
        /**
         * Checks the eligibility of and/or performs a 2-3 move
         * about the given triangle.
         * This involves replacing the two tetrahedra joined at that
         * triangle with three tetrahedra joined by an edge.
         * This can be done iff the two tetrahedra are distinct.
         *
         * If the routine is asked to both check and perform, the move
         * will only be performed if the check shows it is legal.
         *
         * Note that after performing this move, all skeletal objects
         * (triangles, components, etc.) will be reconstructed, which means
         * any pointers to old skeletal objects (such as the argument \a f)
         * can no longer be used.
         *
         * \pre If the move is being performed and no
         * check is being run, it must be known in advance that the move
         * is legal.
         * \pre The given triangle is a triangle of this triangulation.
         *
         * @param t the triangle about which to perform the move.
         * @param check \c true if we are to check whether the move is
         * allowed (defaults to \c true).
         * @param perform \c true if we are to perform the move
         * (defaults to \c true).
         * @return If \a check is \c true, the function returns \c true
         * if and only if the requested move may be performed
         * without changing the topology of the manifold.  If \a check
         * is \c false, the function simply returns \c true.
         */
        bool twoThreeMove(Triangle<3>* t, bool check = true, bool perform = true);
        /**
         * Checks the eligibility of and/or performs a 1-4 move
         * upon the given tetrahedron.
         * This involves replacing one tetrahedron with four tetrahedra:
         * each new tetrahedron runs from one face of
         * the original tetrahedron to a new common internal degree four vertex.
         *
         * This move can always be performed.  The \a check argument is
         * present (as for other moves), but is simply ignored (since
         * the move is always legal).  The \a perform argument is also
         * present for consistency with other moves, but if it is set to
         * \c false then this routine does nothing and returns no useful
         * information.
         *
         * Note that after performing this move, all skeletal objects
         * (edges, components, etc.) will be reconstructed, which means
         * any pointers to old skeletal objects (such as the argument \a t)
         * can no longer be used.
         *
         * \pre The given tetrahedron is a tetrahedron of this triangulation.
         *
         * @param t the tetrahedron about which to perform the move.
         * @param check this argument is ignored, since this move is
         * always legal (see the notes above).
         * @param perform \c true if we are to perform the move
         * (defaults to \c true).
         * @return \c true always.
         */
        bool oneFourMove(Tetrahedron<3>* t, bool check = true,
            bool perform = true);
        /**
         * Checks the eligibility of and/or performs a 4-4 move
         * about the given edge.
         * This involves replacing the four tetrahedra joined at that
         * edge with four tetrahedra joined along a different edge.
         * Consider the octahedron made up of the four original
         * tetrahedra; this has three internal axes.  The initial four
         * tetrahedra meet along the given edge which forms one of these
         * axes; the new tetrahedra will meet along a different axis.
         * This move can be done iff (i) the edge is valid and non-boundary,
         * and (ii) the four tetrahedra are distinct.
         *
         * If the routine is asked to both check and perform, the move
         * will only be performed if the check shows it is legal.
         *
         * Note that after performing this move, all skeletal objects
         * (triangles, components, etc.) will be reconstructed, which means
         * any pointers to old skeletal objects (such as the argument \a e)
         * can no longer be used.
         *
         * \pre If the move is being performed and no
         * check is being run, it must be known in advance that the move
         * is legal.
         * \pre The given edge is an edge of this triangulation.
         *
         * @param e the edge about which to perform the move.
         * @param newAxis Specifies which axis of the octahedron the new
         * tetrahedra should meet along; this should be 0 or 1.
         * Consider the four original tetrahedra in the order described
         * by Edge<3>::embedding(0,...,3); call these tetrahedra 0, 1, 2 and
         * 3.  If \a newAxis is 0, the new axis will separate tetrahedra
         * 0 and 1 from 2 and 3.  If \a newAxis is 1, the new axis will
         * separate tetrahedra 1 and 2 from 3 and 0.
         * @param check \c true if we are to check whether the move is
         * allowed (defaults to \c true).
         * @param perform \c true if we are to perform the move
         * (defaults to \c true).
         * @return If \a check is \c true, the function returns \c true
         * if and only if the requested move may be performed
         * without changing the topology of the manifold.  If \a check
         * is \c false, the function simply returns \c true.
         */
        bool fourFourMove(Edge<3>* e, int newAxis, bool check = true,
                bool perform = true);
        /**
         * Checks the eligibility of and/or performs a 2-0 move
         * about the given edge of degree 2.
         * This involves taking the two tetrahedra joined at that edge
         * and squashing them flat.  This can be done if:
         *
         * - the edge is valid and non-boundary;
         *
         * - the two tetrahedra are distinct;
         *
         * - the edges opposite \c e in each tetrahedron are distinct and
         *   not both boundary;
         *
         * - if triangles \a f1 and \a f2 from one tetrahedron are to be
         *   flattened onto triangles \a g1 and \a g2 of the other
         *   respectively, then
         *   (a) \a f1 and \a g1 are distinct,
         *   (b) \a f2 and \a g2 are distinct,
         *   (c) we do not have both \a f1 = \a g2 and \a g1 = \a f2,
         *   (d) we do not have both \a f1 = \a f2 and \a g1 = \a g2, and
         *   (e) we do not have two of the triangles boundary and the other
         *   two identified.
         *
         * If the routine is asked to both check and perform, the move
         * will only be performed if the check shows it is legal.
         *
         * Note that after performing this move, all skeletal objects
         * (triangles, components, etc.) will be reconstructed, which means
         * any pointers to old skeletal objects (such as the argument \a e)
         * can no longer be used.
         *
         * \pre If the move is being performed and no
         * check is being run, it must be known in advance that the move
         * is legal.
         * \pre The given edge is an edge of this triangulation.
         *
         * @param e the edge about which to perform the move.
         * @param check \c true if we are to check whether the move is
         * allowed (defaults to \c true).
         * @param perform \c true if we are to perform the move
         * (defaults to \c true).
         * @return If \a check is \c true, the function returns \c true
         * if and only if the requested move may be performed
         * without changing the topology of the manifold.  If \a check
         * is \c false, the function simply returns \c true.
         */
        bool twoZeroMove(Edge<3>* e, bool check = true, bool perform = true);
        /**
         * Checks the eligibility of and/or performs a 2-0 move
         * about the given vertex of degree 2.
         * This involves taking the two tetrahedra joined at that vertex
         * and squashing them flat.
         * This can be done if:
         *
         * - the vertex is non-boundary and has a 2-sphere vertex link;
         *
         * - the two tetrahedra are distinct;
         *
         * - the triangles opposite \c v in each tetrahedron are distinct and
         *   not both boundary;
         *
         * - the two tetrahedra meet each other on all three faces touching
         *   the vertex (as opposed to meeting each other on one face and
         *   being glued to themselves along the other two).
         *
         * If the routine is asked to both check and perform, the move
         * will only be performed if the check shows it is legal.
         *
         * Note that after performing this move, all skeletal objects
         * (triangles, components, etc.) will be reconstructed, which means
         * any pointers to old skeletal objects (such as the argument \a v)
         * can no longer be used.
         *
         * \pre If the move is being performed and no
         * check is being run, it must be known in advance that the move
         * is legal.
         * \pre The given vertex is a vertex of this triangulation.
         *
         * @param v the vertex about which to perform the move.
         * @param check \c true if we are to check whether the move is
         * allowed (defaults to \c true).
         * @param perform \c true if we are to perform the move
         * (defaults to \c true).
         * @return If \a check is \c true, the function returns \c true
         * if and only if the requested move may be performed
         * without changing the topology of the manifold.  If \a check
         * is \c false, the function simply returns \c true.
         */
        bool twoZeroMove(Vertex<3>* v, bool check = true, bool perform = true);
        /**
         * Checks the eligibility of and/or performs a 2-1 move
         * about the given edge.
         * This involves taking an edge meeting only one tetrahedron
         * just once and merging that tetrahedron with one of the
         * tetrahedra joining it.
         *
         * This can be done assuming the following conditions:
         *
         * - The edge must be valid and non-boundary.
         *
         * - The two remaining faces of the tetrahedron are not joined, and
         *   the tetrahedron face opposite the given endpoint of the edge is
         *   not boundary.
         *
         * - Consider the second tetrahedron to be merged (the one
         *   joined along the face opposite the given endpoint of the edge).
         *   Moreover, consider the two edges of this second tetrahedron
         *   that run from the (identical) vertices of the original
         *   tetrahedron not touching \c e to the vertex of the second
         *   tetrahedron not touching the original tetrahedron.  These edges
         *   must be distinct and may not both be in the boundary.
         *
         * There are additional "distinct and not both boundary" conditions
         * on faces of the second tetrahedron, but those follow automatically
         * from the final condition above.
         *
         * If the routine is asked to both check and perform, the move
         * will only be performed if the check shows it is legal.
         *
         * Note that after performing this move, all skeletal objects
         * (triangles, components, etc.) will be reconstructed, which means
         * any pointers to old skeletal objects (such as the argument \a e)
         * can no longer be used.
         *
         * \pre If the move is being performed and no
         * check is being run, it must be known in advance that the move
         * is legal.
         * \pre The given edge is an edge of this triangulation.
         *
         * @param e the edge about which to perform the move.
         * @param edgeEnd the end of the edge \e opposite that at
         * which the second tetrahedron (to be merged) is joined.
         * The end is 0 or 1, corresponding to the labelling (0,1) of
         * the vertices of the edge as described in
         * EdgeEmbedding<3>::vertices().
         * @param check \c true if we are to check whether the move is
         * allowed (defaults to \c true).
         * @param perform \c true if we are to perform the move
         * (defaults to \c true).
         * @return If \a check is \c true, the function returns \c true
         * if and only if the requested move may be performed
         * without changing the topology of the manifold.  If \a check
         * is \c false, the function simply returns \c true.
         */
        bool twoOneMove(Edge<3>* e, int edgeEnd,
                bool check = true, bool perform = true);
        /**
         * Checks the eligibility of and/or performs a book opening move
         * about the given triangle.
         * This involves taking a triangle meeting the boundary along two
         * edges, and ungluing it to create two new boundary triangles
         * (thus exposing the tetrahedra it initially joined).
         * This move is the inverse of the closeBook() move, and is
         * used to open the way for new shellBoundary() moves.
         *
         * This move can be done if:
         *
         * - the triangle meets the boundary in precisely two edges (and thus
         *   also joins two tetrahedra);
         *
         * - the vertex between these two edges is a standard boundary
         *   vertex (its link is a disc);
         *
         * - the remaining edge of the triangle (which is internal to the
         *   triangulation) is valid.
         *
         * If the routine is asked to both check and perform, the move
         * will only be performed if the check shows it is legal.
         *
         * Note that after performing this move, all skeletal objects
         * (triangles, components, etc.) will be reconstructed, which means
         * any pointers to old skeletal objects (such as the argument \a f)
         * can no longer be used.
         *
         * \pre If the move is being performed and no
         * check is being run, it must be known in advance that the move
         * is legal.
         * \pre The given triangle is a triangle of this triangulation.
         *
         * @param t the triangle about which to perform the move.
         * @param check \c true if we are to check whether the move is
         * allowed (defaults to \c true).
         * @param perform \c true if we are to perform the move
         * (defaults to \c true).
         * @return If \a check is \c true, the function returns \c true
         * if and only if the requested move may be performed
         * without changing the topology of the manifold.  If \a check
         * is \c false, the function simply returns \c true.
         */
        bool openBook(Triangle<3>* t, bool check = true, bool perform = true);
        /**
         * Checks the eligibility of and/or performs a book closing move
         * about the given boundary edge.
         * This involves taking a boundary edge of the triangulation and
         * folding together the two boundary triangles on either side.  This
         * move is the inverse of the openBook() move, and is used to
         * simplify the boundary of the triangulation.
         * This move can be done if:
         *
         * - the edge \a e is a boundary edge;
         *
         * - the two boundary triangles that it joins are distinct;
         *
         * - the two vertices opposite \a e in each of these boundary triangles
         *   are valid and distinct;
         *
         * - if edges \a e1 and \a e2 of one boundary triangle are to be
         *   folded onto edges \a f1 and \a f2 of the other boundary
         *   triangle respectively, then we do not have both \a e1 = \a e2
         *   and \a f1 = \a f2.
         *
         * There are in fact several other "distinctness" conditions on
         * the edges \a e1, \a e2, \a f1 and \a f2, but they follow
         * automatically from the "distinct vertices" condition above.
         *
         * If the routine is asked to both check and perform, the move
         * will only be performed if the check shows it is legal.
         *
         * Note that after performing this move, all skeletal objects
         * (triangles, components, etc.) will be reconstructed, which means
         * any pointers to old skeletal objects (such as the argument \a f)
         * can no longer be used.
         *
         * \pre If the move is being performed and no
         * check is being run, it must be known in advance that the move
         * is legal.
         * \pre The given edge is an edge of this triangulation.
         *
         * @param e the edge about which to perform the move.
         * @param check \c true if we are to check whether the move is
         * allowed (defaults to \c true).
         * @param perform \c true if we are to perform the move
         * (defaults to \c true).
         * @return If \a check is \c true, the function returns \c true
         * if and only if the requested move may be performed
         * without changing the topology of the manifold.  If \a check
         * is \c false, the function simply returns \c true.
         */
        bool closeBook(Edge<3>* e, bool check = true, bool perform = true);
        /**
         * Checks the eligibility of and/or performs a boundary shelling
         * move on the given tetrahedron.
         * This involves simply popping off a tetrahedron that touches
         * the boundary.
         * This can be done if:
         *
         * - all edges of the tetrahedron are valid;
         *
         * - precisely one, two or three faces of the tetrahedron lie in
         *   the boundary;
         *
         * - if one face lies in the boundary, then the opposite vertex
         *   does not lie in the boundary, and no two of the remaining three
         *   edges are identified;
         *
         * - if two faces lie in the boundary, then the remaining edge does
         *   not lie in the boundary, and the remaining two faces of the
         *   tetrahedron are not identified.
         *
         * If the routine is asked to both check and perform, the move
         * will only be performed if the check shows it is legal.
         *
         * Note that after performing this move, all skeletal objects
         * (triangles, components, etc.) will be reconstructed, which means
         * any pointers to old skeletal objects can no longer be used.
         *
         * \pre If the move is being performed and no
         * check is being run, it must be known in advance that the move
         * is legal.
         * \pre The given tetrahedron is a tetrahedron of this triangulation.
         *
         * @param t the tetrahedron upon which to perform the move.
         * @param check \c true if we are to check whether the move is
         * allowed (defaults to \c true).
         * @param perform \c true if we are to perform the move
         * (defaults to \c true).
         * @return If \a check is \c true, the function returns \c true
         * if and only if the requested move may be performed
         * without changing the topology of the manifold.  If \a check
         * is \c false, the function simply returns \c true.
         */
        bool shellBoundary(Tetrahedron<3>* t,
                bool check = true, bool perform = true);
        /**
         * Checks the eligibility of and/or performs a collapse of
         * an edge in such a way that the topology of the manifold
         * does not change and the number of vertices of the triangulation
         * decreases by one.
         *
         * If the routine is asked to both check and perform, the move
         * will only be performed if the check shows it is legal.
         *
         * Note that after performing this move, all skeletal objects
         * (triangles, components, etc.) will be reconstructed, which means
         * any pointers to old skeletal objects (such as the argument \a e)
         * can no longer be used.
         *
         * The eligibility requirements for this move are somewhat
         * involved, and are discussed in detail in the collapseEdge()
         * source code for those who are interested.
         *
         * \pre If the move is being performed and no check is being run,
         * it must be known in advance that the move is legal.
         * \pre The given edge is an edge of this triangulation.
         *
         * @param e the edge to collapse.
         * @param check \c true if we are to check whether the move is
         * allowed (defaults to \c true).
         * @param perform \c true if we are to perform the move
         * (defaults to \c true).
         * @return If \a check is \c true, the function returns \c true
         * if and only if the given edge may be collapsed
         * without changing the topology of the manifold.  If \a check
         * is \c false, the function simply returns \c true.
         */
        bool collapseEdge(Edge<3>* e, bool check = true, bool perform = true);

        /**
         * Reorders the tetrahedra of this triangulation using a
         * breadth-first search, so that small-numbered tetrahedra are
         * adjacent to other small-numbered tetrahedra.
         *
         * Specifically, the reordering will operate as follows.
         * Tetrahedron 0 will remain tetrahedron 0.  Its immediate
         * neighbours will be numbered 1, 2, 3 and 4 (though if these
         * neighbours are not distinct then of course fewer labels will
         * be required).  Their immediate neighbours will in turn be
         * numbered 5, 6, and so on, ultimately following a breadth-first
         * search throughout the entire triangulation.
         *
         * If the optional argument \a reverse is \c true, then tetrahedron
         * numbers will be assigned in reverse order.  That is, tetrahedron 0
         * will become tetrahedron \a n-1, its neighbours will become
         * tetrahedra \a n-2 down to \a n-5, and so on.
         *
         * @param reverse \c true if the new tetrahedron numbers should
         * be assigned in reverse order, as described above.
         */
        void reorderTetrahedraBFS(bool reverse = false);

        /**
         * Relabels tetrahedron vertices in this triangulation to give
         * an ordered triangulation, if possible.
         *
         * To be an ordered triangulation, all face gluings (when restricted
         * to the tetrahedron face) must be order preserving. In other words,
         * it must be possible to orient all edges of the triangulation in
         * such a fashion that they are consistent with the ordering of the
         * vertices in each tetrahedron.
         *
         * If it is possible to order this triangulation, the vertices
         * of each tetrahedron will be relabelled accordingly and this
         * routine will return \c true.  Otherwise, this routine will
         * return \c false and the triangulation will not be changed.
         *
         * \warning This routine may be slow, since it backtracks
         * through all possible edge orientations until a consistent one
         * has been found.
         *
         * @param forceOriented \c true if the triangulation must be
         * both ordered and \e oriented, in which case this routine will
         * return \c false if the triangulation cannot be oriented and
         * ordered at the same time.  See orient() for further details.
         * @return \c true if the triangulation has been successfully ordered
         * as described above, or \c false if not.
         *
         * @author Matthias Goerner
         */
        bool order(bool forceOriented = false);

        /*@}*/
        /**
         * \name Decompositions
         */
        /*@{*/

        /**
         * Splits this triangulation into its connected sum
         * decomposition.  The individual prime 3-manifold triangulations
         * that make up this decomposition will be inserted as children
         * of the given parent packet.  The original triangulation will
         * be left unchanged.
         *
         * For non-orientable triangulations, this routine is only guaranteed
         * to succeed if the original manifold contains no embedded two-sided
         * projective planes.  If the manifold \e does contain embedded
         * two-sided projective planes, then this routine might still succeed
         * but it might fail; however, such a failure will always be detected,
         * and in such a case this routine will return -1 instead (without
         * building any prime summands at all).
         *
         * Note that this routine is currently only available for closed
         * triangulations; see the list of preconditions for full details.
         *
         * If the given parent packet is 0, the new prime summand
         * triangulations will be inserted as children of this triangulation.
         *
         * This routine can optionally assign unique (and sensible)
         * packet labels to each of the new prime summand triangulations.
         * Note however that uniqueness testing may be slow, so this
         * assignment of labels should be disabled if the summand
         * triangulations are only temporary objects used as part
         * of a larger routine.
         *
         * If this is a triangulation of a 3-sphere then no prime summand
         * triangulations will be created at all, and this routine will
         * return 0.
         *
         * The underlying algorithm appears in "A new approach to crushing
         * 3-manifold triangulations", Discrete and Computational
         * Geometry 52:1 (2014), pp. 116-139.  This algorithm is based on the
         * Jaco-Rubinstein 0-efficiency algorithm, and works in both
         * orientable and non-orientable settings.
         *
         * \warning Users are strongly advised to check the return value if
         * embedded two-sided projective planes are a possibility, since in
         * such a case this routine might fail (as explained above).
         * Note however that this routine might still succeed, and so success
         * is not a proof that no embedded two-sided projective planes exist.
         *
         * \warning The algorithms used in this routine rely on normal
         * surface theory and so can be very slow for larger triangulations.
         * For 3-sphere testing, see the routine isThreeSphere() which
         * uses faster methods where possible.
         *
         * \pre This triangulation is valid, closed and connected.
         *
         * @param primeParent the packet beneath which the new prime
         * summand triangulations will be inserted, or 0 if they
         * should be inserted directly beneath this triangulation.
         * @param setLabels \c true if the new prime summand triangulations
         * should be assigned unique packet labels, or \c false if
         * they should be left without labels at all.
         * @return the number of prime summands created, 0 if this
         * triangulation is a 3-sphere, or -1 if this routine failed
         * because this is a non-orientable triangulation with embedded
         * two-sided projective planes.
         */
        long connectedSumDecomposition(Packet* primeParent = 0,
            bool setLabels = true);
        /**
         * Determines whether this is a triangulation of a 3-sphere.
         *
         * This routine relies upon a combination of Rubinstein's 3-sphere
         * recognition algorithm and Jaco and Rubinstein's 0-efficiency
         * prime decomposition algorithm.
         *
         * \warning The algorithms used in this routine rely on normal
         * surface theory and so can be very slow for larger
         * triangulations (although faster tests are used where possible).
         * The routine knowsThreeSphere() can be called to see if this
         * property is already known or if it happens to be very fast to
         * calculate for this triangulation.
         *
         * @return \c true if and only if this is a 3-sphere triangulation.
         */
        bool isThreeSphere() const;
        /**
         * Is it already known (or trivial to determine) whether or not this
         * is a triangulation of a 3-sphere?  See isThreeSphere() for
         * further details.
         *
         * If this property is indeed already known, future calls to
         * isThreeSphere() will be very fast (simply returning the
         * precalculated value).
         *
         * If this property is not already known, this routine will
         * nevertheless run some very fast preliminary tests to see if the
         * answer is obviously no.  If so, it will store \c false as the
         * precalculated value for isThreeSphere() and this routine will
         * return \c true.
         *
         * Otherwise a call to isThreeSphere() may potentially require more
         * significant work, and so this routine will return \c false.
         *
         * \warning This routine does not actually tell you \e whether
         * this triangulation forms a 3-sphere; it merely tells you whether
         * the answer has already been computed (or is very easily computed).
         *
         * @return \c true if and only if this property is already known
         * or trivial to calculate.
         */
        bool knowsThreeSphere() const;
        /**
         * Determines whether this is a triangulation of a 3-dimensional ball.
         *
         * This routine is based on isThreeSphere(), which in turn combines
         * Rubinstein's 3-sphere recognition algorithm with Jaco and
         * Rubinstein's 0-efficiency prime decomposition algorithm.
         *
         * \warning The algorithms used in this routine rely on normal
         * surface theory and so can be very slow for larger
         * triangulations (although faster tests are used where possible).
         * The routine knowsBall() can be called to see if this
         * property is already known or if it happens to be very fast to
         * calculate for this triangulation.
         *
         * @return \c true if and only if this is a triangulation of a
         * 3-dimensional ball.
         */
        bool isBall() const;
        /**
         * Is it already known (or trivial to determine) whether or not this
         * is a triangulation of a 3-dimensional ball?  See isBall() for
         * further details.
         *
         * If this property is indeed already known, future calls to isBall()
         * will be very fast (simply returning the precalculated value).
         *
         * If this property is not already known, this routine will
         * nevertheless run some very fast preliminary tests to see if the
         * answer is obviously no.  If so, it will store \c false as the
         * precalculated value for isBall() and this routine will
         * return \c true.
         *
         * Otherwise a call to isBall() may potentially require more
         * significant work, and so this routine will return \c false.
         *
         * \warning This routine does not actually tell you \e whether
         * this triangulation forms a ball; it merely tells you whether
         * the answer has already been computed (or is very easily computed).
         *
         * @return \c true if and only if this property is already known
         * or trivial to calculate.
         */
        bool knowsBall() const;
        /**
         * Converts this into a 0-efficient triangulation of the same
         * underlying 3-manifold.  A triangulation is 0-efficient if its
         * only normal spheres and discs are vertex linking, and if it has
         * no 2-sphere boundary components.
         *
         * Note that this routine is currently only available for
         * closed orientable triangulations; see the list of
         * preconditions for details.  The 0-efficiency algorithm of
         * Jaco and Rubinstein is used.
         *
         * If the underlying 3-manifold is prime, it can always be made
         * 0-efficient (with the exception of the special cases RP3 and
         * S2xS1 as noted below).  In this case the original triangulation
         * will be modified directly and 0 will be returned.
         *
         * If the underyling 3-manifold is RP3 or S2xS1, it cannot
         * be made 0-efficient; in this case the original triangulation
         * will be reduced to a two-tetrahedron minimal triangulation
         * and 0 will again be returned.
         *
         * If the underlying 3-manifold is not prime, it cannot be made
         * 0-efficient.  In this case the original triangulation will
         * remain unchanged and a new connected sum decomposition will
         * be returned.  This will be presented as a newly allocated
         * container packet with one child triangulation for each prime
         * summand.
         *
         * \warning The algorithms used in this routine rely on normal
         * surface theory and so can be very slow for larger triangulations.
         *
         * \pre This triangulation is valid, closed, orientable and
         * connected.
         *
         * @return 0 if the underlying 3-manifold is prime (in which
         * case the original triangulation was modified directly), or
         * a newly allocated connected sum decomposition if the
         * underlying 3-manifold is composite (in which case the
         * original triangulation was not changed).
         */
        Packet* makeZeroEfficient();
        /**
         * Determines whether this is a triangulation of the solid
         * torus; that is, the unknot complement.  This routine can be
         * used on a triangulation with real boundary triangles, or on an
         * ideal triangulation (in which case all ideal vertices will
         * be assumed to be truncated).
         *
         * \warning The algorithms used in this routine rely on normal
         * surface theory and so might be very slow for larger
         * triangulations (although faster tests are used where possible).
         * The routine knowsSolidTorus() can be called to see if this
         * property is already known or if it happens to be very fast to
         * calculate for this triangulation.
         *
         * @return \c true if and only if this is either a real (compact)
         * or ideal (non-compact) triangulation of the solid torus.
         */
        bool isSolidTorus() const;
        /**
         * Is it already known (or trivial to determine) whether or not this
         * is a triangulation of a solid torus (that is, the unknot
         * complement)?  See isSolidTorus() for further details.
         *
         * If this property is indeed already known, future calls to
         * isSolidTorus() will be very fast (simply returning the
         * precalculated value).
         *
         * If this property is not already known, this routine will
         * nevertheless run some very fast preliminary tests to see if the
         * answer is obviously no.  If so, it will store \c false as the
         * precalculated value for isSolidTorus() and this routine will
         * return \c true.
         *
         * Otherwise a call to isSolidTorus() may potentially require more
         * significant work, and so this routine will return \c false.
         *
         * \warning This routine does not actually tell you \e whether
         * this triangulation forms a solid torus; it merely tells you whether
         * the answer has already been computed (or is very easily computed).
         *
         * @return \c true if and only if this property is already known
         * or trivial to calculate.
         */
        bool knowsSolidTorus() const;

        /**
         * Determines whether the underlying 3-manifold (which must be
         * closed) is irreducible.  In other words, this routine determines
         * whether every embedded sphere in the underlying 3-manifold
         * bounds a ball.
         *
         * If the underlying 3-manifold is orientable, this routine will
         * use fast crushing and branch-and-bound methods.  If the
         * underlying 3-manifold is non-orientable, it will use a
         * (much slower) full enumeration of vertex normal surfaces.
         *
         * \warning The algorithms used in this routine rely on normal
         * surface theory and might be slow for larger triangulations.
         *
         * \pre This triangulation is valid, closed, orientable and connected.
         *
         * @return \c true if and only if the underlying 3-manifold is
         * irreducible.
         */
        bool isIrreducible() const;
        /**
         * Is it already known (or trivial to determine) whether or not the
         * underlying 3-manifold is irreducible?  See isIrreducible() for
         * further details.
         *
         * If this property is indeed already known, future calls to
         * isIrreducible() will be very fast (simply returning the
         * precalculated value).
         *
         * \warning This routine does not actually tell you \e whether
         * the underlying 3-manifold is irreducible; it merely tells you whether
         * the answer has already been computed (or is very easily computed).
         *
         * \pre This triangulation is valid, closed, orientable and connected.
         *
         * @return \c true if and only if this property is already known
         * or trivial to calculate.
         */
        bool knowsIrreducible() const;

        /**
         * Searches for a compressing disc within the underlying
         * 3-manifold.
         *
         * Let \a M be the underlying 3-manifold and let \a B be its
         * boundary.  By a <i>compressing disc</i>, we mean a disc \a D
         * properly embedded in \a M, where the boundary of \a D
         * lies in \a B but does not bound a disc in \a B.
         *
         * This routine will first call the heuristic routine
         * hasSimpleCompressingDisc() in the hope of obtaining a fast
         * answer.  If this fails, it will do one of two things:
         *
         * - If the triangulation is orientable and 1-vertex, it will
         *   use the linear programming and crushing machinery outlined in
         *   "Computing closed essential surfaces in knot complements",
         *   Burton, Coward and Tillmann, SCG '13, p405-414, 2013.
         *   This is often extremely fast, even for triangulations with
         *   many tetrahedra.
         *
         * - If the triangulation is non-orientable or has multiple vertices
         *   then it will run a full enumeration of
         *   vertex normal surfaces, as described in "Algorithms for the
         *   complete decomposition of a closed 3-manifold",
         *   Jaco and Tollefson, Illinois J. Math. 39 (1995), 358-406.
         *   As the number of tetrahedra grows, this can become extremely slow.
         *
         * This routine will work on a copy of this triangulation, not
         * the original.  In particular, the copy will be simplified, which
         * means that there is no harm in calling this routine on an
         * unsimplified triangulation.
         *
         * If this triangulation has no boundary components, this
         * routine will simply return \c false.
         *
         * \pre This triangulation is valid and is not ideal.
         * \pre The underlying 3-manifold is irreducible.
         *
         * \warning This routine can be infeasibly slow for large
         * triangulations (particularly those that are non-orientable
         * or have multiple vertices), since it may need to perform a
         * full enumeration of vertex normal surfaces, and since it might
         * perform "large" operations on these surfaces such as cutting along
         * them.  See hasSimpleCompressingDisc() for a "heuristic shortcut"
         * that is faster but might not give a definitive answer.
         *
         * @return \c true if the underlying 3-manifold contains a
         * compressing disc, or \c false if it does not.
         */
        bool hasCompressingDisc() const;
        /**
         * Is it already known (or trivial to determine) whether or not
         * the underlying 3-manifold contains a compressing disc?
         * See hasCompressingDisc() for further details.
         *
         * If this property is indeed already known, future calls to
         * hasCompressingDisc() will be very fast (simply returning the
         * precalculated value).
         *
         * If this property is not already known, this routine will
         * nevertheless run some very fast preliminary tests to see if the
         * answer is obviously no.  If so, it will store \c false as the
         * precalculated value for hasCompressingDisc() and this routine will
         * return \c true.
         *
         * Otherwise a call to hasCompressingDisc() may potentially require more
         * significant work, and so this routine will return \c false.
         *
         * \warning This routine does not actually tell you \e whether
         * the underlying 3-manifold has a compressing disc; it merely tells
         * you whether the answer has already been computed (or is very
         * easily computed).
         *
         * \pre This triangulation is valid and is not ideal.
         * \pre The underlying 3-manifold is irreducible.
         *
         * @return \c true if and only if this property is already known
         * or trivial to calculate.
         */
        bool knowsCompressingDisc() const;

        /**
         * Determines whether the underlying 3-manifold (which
         * must be closed and orientable) is Haken.  In other words, this
         * routine determines whether the underlying 3-manifold contains an
         * embedded closed two-sided incompressible surface.
         *
         * Currently Hakenness testing is available only for irreducible
         * manifolds.  This routine will first test whether the manifold is
         * irreducible and, if it is not, will return \c false immediately.
         *
         * \pre This triangulation is valid, closed, orientable and connected.
         *
         * \warning This routine could be very slow for larger triangulations.
         *
         * @return \c true if and only if the underlying 3-manifold is
         * irreducible and Haken.
         */
        bool isHaken() const;
        /**
         * Is it already known (or trivial to determine) whether or not the
         * underlying 3-manifold is Haken?  See isHaken() for further details.
         *
         * If this property is indeed already known, future calls to
         * isHaken() will be very fast (simply returning the
         * precalculated value).
         *
         * \warning This routine does not actually tell you \e whether
         * the underlying 3-manifold is Haken; it merely tells you whether
         * the answer has already been computed (or is very easily computed).
         *
         * \pre This triangulation is valid, closed, orientable and connected.
         *
         * @return \c true if and only if this property is already known
         * or trivial to calculate.
         */
        bool knowsHaken() const;

        /**
         * Searches for a "simple" compressing disc inside this
         * triangulation.
         *
         * Let \a M be the underlying 3-manifold and let \a B be its
         * boundary.  By a <i>compressing disc</i>, we mean a disc \a D
         * properly embedded in \a M, where the boundary of \a D
         * lies in \a B but does not bound a disc in \a B.
         *
         * By a \a simple compressing disc, we mean a compressing disc
         * that has a very simple combinatorial structure (here "simple"
         * is subject to change; see the warning below).  Examples
         * include the compressing disc inside a 1-tetrahedron solid
         * torus, or a compressing disc formed from a single internal triangle
         * surrounded by three boundary edges.
         *
         * The purpose of this routine is to avoid working with normal
         * surfaces within a large triangulation where possible.  This
         * routine is relatively fast, and if it returns \c true then this
         * 3-manifold definitely contains a compressing disc.  If this
         * routine returns \c false then there might or might not be a
         * compressing disc; the user will need to perform a full normal
         * surface enumeration using hasCompressingDisc() to be sure.
         *
         * This routine will work on a copy of this triangulation, not
         * the original.  In particular, the copy will be simplified, which
         * means that there is no harm in calling this routine on an
         * unsimplified triangulation.
         *
         * If this triangulation has no boundary components, this
         * routine will simply return \c false.
         *
         * For further information on this test, see "The Weber-Seifert
         * dodecahedral space is non-Haken", Benjamin A. Burton,
         * J. Hyam Rubinstein and Stephan Tillmann,
         * Trans. Amer. Math. Soc. 364:2 (2012), pp. 911-932.
         *
         * \warning The definition of "simple" is subject to change in
         * future releases of Regina.  That is, this routine may be
         * expanded over time to identify more types of compressing discs
         * (thus making it more useful as a "heuristic shortcut").
         *
         * \pre This triangulation is valid and is not ideal.
         *
         * @return \c true if a simple compressing disc was found,
         * or \c false if not.  Note that even with a return value of
         * \c false, there might still be a compressing disc (just not
         * one with a simple combinatorial structure).
         */
        bool hasSimpleCompressingDisc() const;

        /**
         * Returns a nice tree decomposition of the face pairing graph
         * of this triangulation.  This can (for example) be used in
         * implementing algorithms that are fixed-parameter tractable
         * in the treewidth of the face pairing graph.
         *
         * See TreeDecomposition for further details on tree
         * decompositions, and see TreeDecomposition::makeNice() for
         * details on what it means to be a \e nice tree decomposition.
         *
         * This routine is fast: it will use a greedy algorithm to find a
         * tree decomposition with (hopefully) small width, but with
         * no guarantees that the width of this tree decomposition is the
         * smallest possible.
         *
         * The tree decomposition will be cached, so that if this routine is
         * called a second time (and the underlying triangulation has not
         * been changed) then the same tree decomposition will be returned
         * immediately.
         *
         * @return a nice tree decomposition of the face pairing graph
         * of this triangulation.
         */
        const TreeDecomposition& niceTreeDecomposition() const;

        /*@}*/
        /**
         * \name Subdivisions, Extensions and Covers
         */
        /*@{*/

        /**
         * Converts an ideal triangulation into a finite triangulation.
         * All ideal or invalid vertices are truncated and thus
         * converted into real boundary components made from unglued
         * faces of tetrahedra.
         *
         * Note that this operation is a loose converse of finiteToIdeal().
         *
         * \warning Currently, this routine subdivides all tetrahedra as
         * if <i>all</i> vertices (not just some) were ideal.
         * This may lead to more tetrahedra than are necessary.
         *
         * \warning Currently, the presence of an invalid edge will force
         * the triangulation to be subdivided regardless of the value of
         * parameter \a forceDivision.  The final triangulation will
         * still have the projective plane cusp caused by the invalid
         * edge.
         *
         * \todo \optlong Have this routine only use as many tetrahedra
         * as are necessary, leaving finite vertices alone.
         *
         * @return \c true if and only if the triangulation was changed.
         * @author David Letscher
         */
        bool idealToFinite();

        /**
         * Does a barycentric subdivision of the triangulation.
         * Each tetrahedron is divided into 24 tetrahedra by placing
         * an extra vertex at the centroid of each tetrahedron, the
         * centroid of each triangle and the midpoint of each edge.
         *
         * @author David Letscher
         */
        void barycentricSubdivision();

        /**
         * Drills out a regular neighbourhood of the given edge of the
         * triangulation.
         *
         * This is done by (i) performing two barycentric subdivisions,
         * (ii) removing all tetrahedra that touch the original edge,
         * and (iii) simplifying the resulting triangulation.
         *
         * \warning The second barycentric subdivision will multiply the
         * number of tetrahedra by 576; as a result this routine might
         * be slow, and the number of tetrahedra at the end might be
         * large (even taking the simplification into account).
         *
         * @param e the edge to drill out.
         */
        void drillEdge(Edge<3>* e);

        /**
         * Punctures this manifold by removing a 3-ball from the interior of
         * the given tetrahedron.  If no tetrahedron is specified (i.e.,
         * the tetrahedron pointer is \c null), then the puncture will be
         * taken from the interior of tetrahedron 0.
         *
         * The puncture will not meet the boundary of the tetrahedron,
         * so nothing will go wrong if the tetrahedron has boundary facets
         * and/or ideal vertices.  A side-effect of this, however, is
         * that the resulting triangulation will contain additional vertices,
         * and will almost certainly be far from minimal.
         * It is highly recommended that you run intelligentSimplify()
         * if you do not need to preserve the combinatorial structure of
         * the new triangulation.
         *
         * The puncturing is done by subdividing the original tetrahedron.
         * The new tetrahedra will have orientations consistent with the
         * original tetrahedra, so if the triangulation was originally oriented
         * then it will also be oriented after this routine has been called.
         * See isOriented() for further details on oriented triangulations.
         *
         * The new sphere boundary will be formed from two triangles;
         * specifically, face 0 of the last and second-last tetrahedra
         * of the triangulation.  These two triangles will be joined so
         * that vertex 1 of each tetrahedron coincides, and vertices 2,3
         * of one map to vertices 3,2 of the other.
         *
         * \pre This triangulation is non-empty, and if \c tet is non-null
         * then it is in fact a tetrahedron of this triangulation.
         *
         * @param tet the tetrahedron inside which the puncture will be
         * taken.  This may be \c null (the default), in which case the
         * first tetrahedron will be used.
         */
        void puncture(Tetrahedron<3>* tet = 0);

        /*@}*/
        /**
         * \name Building Triangulations
         */
        /*@{*/

        /**
         * Performs a layering upon the given boundary edge of the
         * triangulation.  See the NLayering class notes for further
         * details on what a layering entails.
         *
         * \pre The given edge is a boundary edge of this triangulation,
         * and the two boundary triangles on either side of it are distinct.
         *
         * @param edge the boundary edge upon which to layer.
         * @return the new tetrahedron provided by the layering.
         */
        Tetrahedron<3>* layerOn(Edge<3>* edge);

        /**
         * Inserts a new layered solid torus into the triangulation.
         * The meridinal disc of the layered solid torus will intersect
         * the three edges of the boundary torus in \a cuts0, \a cuts1
         * and (\a cuts0 + \a cuts1) points respectively.
         *
         * The boundary torus will always consist of faces 012 and 013 of the
         * tetrahedron containing this boundary torus (this tetrahedron will be
         * returned).  In face 012, edges 12, 02 and 01 will meet the meridinal
         * disc \a cuts0, \a cuts1 and (\a cuts0 + \a cuts1) times respectively.
         * The only exceptions are if these three intersection numbers are
         * (1,1,2) or (0,1,1), in which case edges 12, 02 and 01 will meet the
         * meridinal disc (1, 2 and 1) or (1, 1 and 0) times respectively.
         *
         * The new tetrahedra will be inserted at the end of the list of
         * tetrahedra in the triangulation.
         *
         * \pre 0 \<= \a cuts0 \<= \a cuts1;
         * \pre \a cuts1 is non-zero;
         * \pre gcd(\a cuts0, \a cuts1) = 1.
         *
         * @param cuts0 the smallest of the three desired intersection numbers.
         * @param cuts1 the second smallest of the three desired intersection
         * numbers.
         * @return the tetrahedron containing the boundary torus.
         *
         * @see NLayeredSolidTorus
         */
        Tetrahedron<3>* insertLayeredSolidTorus(unsigned long cuts0,
            unsigned long cuts1);
        /**
         * Inserts a new layered lens space L(p,q) into the triangulation.
         * The lens space will be created by gluing together two layered
         * solid tori in a way that uses the fewest possible tetrahedra.
         *
         * The new tetrahedra will be inserted at the end of the list of
         * tetrahedra in the triangulation.
         *
         * \pre \a p \> \a q \>= 0 unless (<i>p</i>,<i>q</i>) = (0,1);
         * \pre gcd(\a p, \a q) = 1.
         *
         * @param p a parameter of the desired lens space.
         * @param q a parameter of the desired lens space.
         *
         * @see NLayeredLensSpace
         */
        void insertLayeredLensSpace(unsigned long p, unsigned long q);
        /**
         * Inserts a layered loop of the given length into this triangulation.
         * Layered loops are described in more detail in the NLayeredLoop
         * class notes.
         *
         * The new tetrahedra will be inserted at the end of the list of
         * tetrahedra in the triangulation.
         *
         * @param length the length of the new layered loop; this must
         * be strictly positive.
         * @param twisted \c true if the new layered loop should be twisted,
         * or \c false if it should be untwisted.
         *
         * @see NLayeredLoop
         */
        void insertLayeredLoop(unsigned long length, bool twisted);
        /**
         * Inserts an augmented triangular solid torus with the given
         * parameters into this triangulation.  Almost all augmented
         * triangular solid tori represent Seifert fibred spaces with three
         * or fewer exceptional fibres.  Augmented triangular solid tori
         * are described in more detail in the NAugTriSolidTorus class notes.
         *
         * The resulting Seifert fibred space will be
         * SFS((<i>a1</i>,<i>b1</i>) (<i>a2</i>,<i>b2</i>)
         * (<i>a3</i>,<i>b3</i>) (1,1)), where the parameters
         * <i>a1</i>, ..., <i>b3</i> are passed as arguments to this
         * routine.  The three layered solid tori that are attached to
         * the central triangular solid torus will be
         * LST(|<i>a1</i>|, |<i>b1</i>|, |-<i>a1</i>-<i>b1</i>|), ...,
         * LST(|<i>a3</i>|, |<i>b3</i>|, |-<i>a3</i>-<i>b3</i>|).
         *
         * The new tetrahedra will be inserted at the end of the list of
         * tetrahedra in the triangulation.
         *
         * \pre gcd(\a a1, \a b1) = 1.
         * \pre gcd(\a a2, \a b2) = 1.
         * \pre gcd(\a a3, \a b3) = 1.
         *
         * @param a1 a parameter describing the first layered solid
         * torus in the augmented triangular solid torus; this may be
         * either positive or negative.
         * @param b1 a parameter describing the first layered solid
         * torus in the augmented triangular solid torus; this may be
         * either positive or negative.
         * @param a2 a parameter describing the second layered solid
         * torus in the augmented triangular solid torus; this may be
         * either positive or negative.
         * @param b2 a parameter describing the second layered solid
         * torus in the augmented triangular solid torus; this may be
         * either positive or negative.
         * @param a3 a parameter describing the third layered solid
         * torus in the augmented triangular solid torus; this may be
         * either positive or negative.
         * @param b3 a parameter describing the third layered solid
         * torus in the augmented triangular solid torus; this may be
         * either positive or negative.
         */
        void insertAugTriSolidTorus(long a1, long b1, long a2, long b2,
            long a3, long b3);
        /**
         * Inserts an orientable Seifert fibred space with at most three
         * exceptional fibres over the 2-sphere into this triangulation.
         *
         * The inserted Seifert fibred space will be
         * SFS((<i>a1</i>,<i>b1</i>) (<i>a2</i>,<i>b2</i>)
         * (<i>a3</i>,<i>b3</i>) (1,1)), where the parameters
         * <i>a1</i>, ..., <i>b3</i> are passed as arguments to this
         * routine.
         *
         * The three pairs of parameters (<i>a</i>,<i>b</i>) do not need
         * to be normalised, i.e., the parameters can be positive or
         * negative and <i>b</i> may lie outside the range [0..<i>a</i>).
         * There is no separate twisting parameter; each additional
         * twist can be incorporated into the existing parameters
         * by replacing some pair (<i>a</i>,<i>b</i>) with the pair
         * (<i>a</i>,<i>a</i>+<i>b</i>).  For Seifert fibred
         * spaces with less than three exceptional fibres, some or all
         * of the parameter pairs may be (1,<i>k</i>) or even (1,0).
         *
         * The new tetrahedra will be inserted at the end of the list of
         * tetrahedra in the triangulation.
         *
         * \pre None of \a a1, \a a2 or \a a3 are 0.
         * \pre gcd(\a a1, \a b1) = 1.
         * \pre gcd(\a a2, \a b2) = 1.
         * \pre gcd(\a a3, \a b3) = 1.
         *
         * @param a1 a parameter describing the first exceptional fibre.
         * @param b1 a parameter describing the first exceptional fibre.
         * @param a2 a parameter describing the second exceptional fibre.
         * @param b2 a parameter describing the second exceptional fibre.
         * @param a3 a parameter describing the third exceptional fibre.
         * @param b3 a parameter describing the third exceptional fibre.
         */
        void insertSFSOverSphere(long a1 = 1, long b1 = 0,
            long a2 = 1, long b2 = 0, long a3 = 1, long b3 = 0);
        /**
         * Forms the connected sum of this triangulation with the given
         * triangulation.  This triangulation will be altered directly.
         *
         * If this and the given triangulation are both oriented, then
         * the result will be oriented also, and the connected sum will
         * respect these orientations.
         *
         * This and/or the given triangulation may be bounded or ideal, or
         * even invalid; in all cases the connected sum will be formed
         * correctly.  Note, however, that the result might possibly
         * contain internal vertices (even if the original triangulations
         * do not).
         *
         * \pre This triangulation is connected and non-empty.
         *
         * @param other the triangulation to sum with this.
         */
        void connectedSumWith(const Triangulation& other);
        /**
         * Inserts the rehydration of the given string into this triangulation.
         * If you simply wish to convert a dehydration string into a
         * new triangulation, use the static routine rehydrate() instead.
         * See dehydrate() for more information on dehydration strings.
         *
         * This routine will first rehydrate the given string into a proper
         * triangulation.  The tetrahedra from the rehydrated triangulation
         * will then be inserted into this triangulation in the same order in
         * which they appear in the rehydrated triangulation, and the
         * numbering of their vertices (0-3) will not change.
         *
         * The routine dehydrate() can be used to extract a dehydration
         * string from an existing triangulation.  Dehydration followed
         * by rehydration might not produce a triangulation identical to
         * the original, but it is guaranteed to produce an isomorphic
         * copy.  See dehydrate() for the reasons behind this.
         *
         * For a full description of the dehydrated triangulation
         * format, see <i>A Census of Cusped Hyperbolic 3-Manifolds</i>,
         * Callahan, Hildebrand and Weeks, Mathematics of Computation 68/225,
         * 1999.
         *
         * @param dehydration a dehydrated representation of the
         * triangulation to insert.  Case is irrelevant; all letters
         * will be treated as if they were lower case.
         * @return \c true if the insertion was successful, or
         * \c false if the given string could not be rehydrated.
         *
         * @see dehydrate
         * @see rehydrate
         */
        bool insertRehydration(const std::string& dehydration);

        /*@}*/
        /**
         * \name Exporting Triangulations
         */
        /*@{*/

        /**
         * Dehydrates this triangulation into an alphabetical string.
         *
         * A <i>dehydration string</i> is a compact text representation
         * of a triangulation, introduced by Callahan, Hildebrand and Weeks
         * for their cusped hyperbolic census (see below).  The dehydration
         * string of an <i>n</i>-tetrahedron triangulation consists of
         * approximately (but not precisely) 5<i>n</i>/2 lower-case letters.
         *
         * Dehydration strings come with some restrictions:
         * - They rely on the triangulation being "canonical" in some
         *   combinatorial sense.  This is not enforced here; instead
         *   a combinatorial isomorphism is applied to make the
         *   triangulation canonical, and this isomorphic triangulation
         *   is dehydrated instead.  Note that the original triangulation
         *   is not changed.
         * - They require the triangulation to be connected.
         * - They require the triangulation to have no boundary triangles
         *   (though ideal triangulations are fine).
         * - They can only support triangulations with at most 25 tetrahedra.
         *
         * The routine rehydrate() can be used to recover a
         * triangulation from a dehydration string.  Note that the
         * triangulation recovered <b>might not be identical</b> to the
         * original, but it is guaranteed to be an isomorphic copy.
         *
         * For a full description of the dehydrated triangulation
         * format, see <i>A Census of Cusped Hyperbolic 3-Manifolds</i>,
         * Callahan, Hildebrand and Weeks, Mathematics of Computation 68/225,
         * 1999.
         *
         * @return a dehydrated representation of this triangulation
         * (or an isomorphic variant of this triangulation), or the
         * empty string if dehydration is not possible because the
         * triangulation is disconnected, has boundary triangles or contains
         * too many tetrahedra.
         *
         * @see rehydrate
         * @see insertRehydration
         */
        std::string dehydrate() const;

        /**
         * Returns a string containing the full contents of a SnapPea data
         * file that describes this triangulation.  In particular, this string
         * can be used in a Python session to pass the triangulation directly
         * to SnapPy (without writing to the filesystem).
         *
         * Regarding what gets stored in the SnapPea data file:
         *
         * - If you are calling this from one of Regina's own Triangulation<3>
         *   objects, then only the tetrahedron gluings and the manifold name
         *   will be stored (the name will be derived from the packet label).
         *   All other SnapPea-specific information (such as peripheral curves)
         *   will be marked as unknown (since Regina does not track such
         *   information itself), and of course other Regina-specific
         *   information (such as the Turaev-Viro invariants) will not
         *   be written to the SnapPea file at all.
         *
         * - If you are calling this from the subclass SnapPeaTriangulation,
         *   then all additional SnapPea-specific information will be written
         *   to the file (indeed, the SnapPea kernel itself will be used to
         *   produce the file contents).
         *
         * If you wish to export a triangulation to a SnapPea \e file, you
         * should call saveSnapPea() instead (which has better performance, and
         * does not require you to construct an enormous intermediate string).
         *
         * If this triangulation is empty, invalid, or contains boundary
         * triangles (which SnapPea cannot represent), then the resulting
         * string will be empty.
         *
         * @return a string containing the contents of the corresponding
         * SnapPea data file.
         */
        virtual std::string snapPea() const;

        /**
         * Writes the full contents of a SnapPea data file describing this
         * triangulation to the given output stream.
         *
         * Regarding what gets stored in the SnapPea data file:
         *
         * - If you are calling this from one of Regina's own Triangulation<3>
         *   objects, then only the tetrahedron gluings and the manifold name
         *   will be stored (the name will be derived from the packet label).
         *   All other SnapPea-specific information (such as peripheral curves)
         *   will be marked as unknown (since Regina does not track such
         *   information itself), and of course other Regina-specific
         *   information (such as the Turaev-Viro invariants) will not
         *   be written to the SnapPea file at all.
         *
         * - If you are calling this from the subclass SnapPeaTriangulation,
         *   then all additional SnapPea-specific information will be written
         *   to the file (indeed, the SnapPea kernel itself will be used to
         *   produce the file contents).
         *
         * If you wish to extract the SnapPea data file as a string, you should
         * call the zero-argument routine snapPea() instead.  If you wish to
         * write to a real SnapPea data file on the filesystem, you should call
         * saveSnapPea() (which is also available in Python).
         *
         * If this triangulation is empty, invalid, or contains boundary
         * triangles (which SnapPea cannot represent), then nothing will
         * be written to the output stream.
         *
         * \ifacespython Not present.
         *
         * @param out the output stream to which the SnapPea data file
         * will be written.
         */
        virtual void snapPea(std::ostream& out) const;

        /**
         * Writes this triangulation to the given file using SnapPea's
         * native file format.
         *
         * Regarding what gets stored in the SnapPea data file:
         *
         * - If you are calling this from one of Regina's own Triangulation<3>
         *   objects, then only the tetrahedron gluings and the manifold name
         *   will be stored (the name will be derived from the packet label).
         *   All other SnapPea-specific information (such as peripheral curves)
         *   will be marked as unknown (since Regina does not track such
         *   information itself), and of course other Regina-specific
         *   information (such as the Turaev-Viro invariants) will not
         *   be written to the SnapPea file at all.
         *
         * - If you are calling this from the subclass SnapPeaTriangulation,
         *   then all additional SnapPea-specific information will be written
         *   to the file (indeed, the SnapPea kernel itself will be used to
         *   produce the file contents).
         *
         * If this triangulation is empty, invalid, or contains boundary
         * triangles (which SnapPea cannot represent), then the file
         * will not be written and this routine will return \c false.
         *
         * \i18n This routine makes no assumptions about the
         * \ref i18n "character encoding" used in the given file \e name, and
         * simply passes it through unchanged to low-level C/C++ file I/O
         * routines.  The \e contents of the file will be written using UTF-8.
         *
         * @param filename the name of the SnapPea file to which to write.
         * @return \c true if and only if the file was successfully written.
         */
        virtual bool saveSnapPea(const char* filename) const;

        /**
         * Returns a string that expresses this triangulation in
         * Matveev's 3-manifold recogniser format.
         *
         * \pre This triangulation is not invalid, and does not contain
         * any boundary triangles.
         *
         * @return a string containing the 3-manifold recogniser data.
         */
        std::string recogniser() const;

        /**
         * A synonym for recogniser().  This returns a string that
         * expresses this triangulation in Matveev's 3-manifold
         * recogniser format.
         *
         * \pre This triangulation is not invalid, and does not contain
         * any boundary triangles.
         *
         * @return a string containing the 3-manifold recogniser data.
         */
        std::string recognizer() const;

        /**
         * Writes a string expressing this triangulation in Matveev's
         * 3-manifold recogniser format to the given output stream.
         *
         * \pre This triangulation is not invalid, and does not contain
         * any boundary triangles.
         *
         * \ifacespython Not present.
         *
         * @param out the output stream to which the recogniser data file
         * will be written.
         */
        void recogniser(std::ostream& out) const;

        /**
         * A synonym for recognizer(std::ostream&).  This writes
         * a string expressing this triangulation in Matveev's
         * 3-manifold recogniser format to the given output stream.
         *
         * \pre This triangulation is not invalid, and does not contain
         * any boundary triangles.
         *
         * \ifacespython Not present.
         *
         * @param out the output stream to which the recogniser data file
         * will be written.
         */
        void recognizer(std::ostream& out) const;

        /**
         * Writes this triangulation to the given file in Matveev's
         * 3-manifold recogniser format.
         *
         * \pre This triangulation is not invalid, and does not contain
         * any boundary triangles.
         *
         * \i18n This routine makes no assumptions about the
         * \ref i18n "character encoding" used in the given file \e name, and
         * simply passes it through unchanged to low-level C/C++ file I/O
         * routines.  The \e contents of the file will be written using UTF-8.
         *
         * @param filename the name of the Recogniser file to which to write.
         * @return \c true if and only if the file was successfully written.
         */
        bool saveRecogniser(const char* filename) const;

        /**
         * A synonym for saveRecogniser().  This writes this triangulation to
         * the given file in Matveev's 3-manifold recogniser format.
         *
         * \pre This triangulation is not invalid, and does not contain
         * any boundary triangles.
         *
         * \i18n This routine makes no assumptions about the
         * \ref i18n "character encoding" used in the given file \e name, and
         * simply passes it through unchanged to low-level C/C++ file I/O
         * routines.  The \e contents of the file will be written using UTF-8.
         *
         * @param filename the name of the Recogniser file to which to write.
         * @return \c true if and only if the file was successfully written.
         */
        bool saveRecognizer(const char* filename) const;

        /*@}*/
        /**
         * \name Importing Triangulations
         */
        /*@{*/

        /**
         * Allows the user to interactively enter a triangulation in
         * plain text.  Prompts will be sent to the given output stream
         * and information will be read from the given input stream.
         *
         * \ifacespython This routine is a member of class Engine.
         * It takes no parameters; \a in and \a out are always assumed
         * to be standard input and standard output respectively.
         *
         * @param in the input stream from which text will be read.
         * @param out the output stream to which prompts will be
         * written.
         * @return the triangulation entered in by the user.
         */
        static Triangulation<3>* enterTextTriangulation(std::istream& in,
                std::ostream& out);
        /**
         * Rehydrates the given alphabetical string into a new triangulation.
         * See dehydrate() for more information on dehydration strings.
         *
         * This routine will rehydrate the given string into a new
         * triangulation, and return this new triangulation.
         *
         * The converse routine dehydrate() can be used to extract a
         * dehydration string from an existing triangulation.  Dehydration
         * followed by rehydration might not produce a triangulation identical
         * to the original, but it is guaranteed to produce an isomorphic
         * copy.  See dehydrate() for the reasons behind this.
         *
         * For a full description of the dehydrated triangulation
         * format, see <i>A Census of Cusped Hyperbolic 3-Manifolds</i>,
         * Callahan, Hildebrand and Weeks, Mathematics of Computation 68/225,
         * 1999.
         *
         * @param dehydration a dehydrated representation of the
         * triangulation to construct.  Case is irrelevant; all letters
         * will be treated as if they were lower case.
         * @return a newly allocated triangulation if the rehydration was
         * successful, or null if the given string could not be rehydrated.
         *
         * @see dehydrate
         * @see insertRehydration
         */
        static Triangulation<3>* rehydrate(const std::string& dehydration);

        /**
         * Extracts the tetrahedron gluings from a string that contains the
         * full contents of a SnapPea data file.  All other SnapPea-specific
         * information (such as peripheral curves) will be ignored, since
         * Regina's Triangulation<3> class does not track such information itself.
         *
         * If you wish to preserve all SnapPea-specific information from the
         * data file, you should work with the SnapPeaTriangulation class
         * instead (which uses the SnapPea kernel directly, and can therefore
         * store anything that SnapPea can).
         *
         * If you wish to read a triangulation from a SnapPea \e file, you
         * should likewise call the SnapPeaTriangulation constructor, giving
         * the filename as argument.  This will read all SnapPea-specific
         * information (as described above), and also avoids constructing an
         * enormous intermediate string.
         *
         * The triangulation that is returned will be newly created.
         * If the SnapPea data is not in the correct format, this
         * routine will return 0 instead.
         *
         * \warning This routine is "lossy", in that drops SnapPea-specific
         * information (as described above).  Unless you specifically need an
         * Triangulation<3> (not an SnapPeaTriangulation) or you need to avoid
         * calling routines from the SnapPea kernel, it is highly recommended
         * that you create a SnapPeaTriangulation from the given file
         * contents instead.  See the string-based SnapPeaTriangulation
         * constructor for how to do this.
         *
         * @param snapPeaData a string containing the full contents of a
         * SnapPea data file.
         * @return a new triangulation extracted from the given data,
         * or 0 on error.
         */
        static Triangulation<3>* fromSnapPea(const std::string& snapPeaData);

        /*@}*/

        static XMLPacketReader* xmlReader(Packet* parent,
            XMLTreeResolver& resolver);

    protected:
        virtual Packet* internalClonePacket(Packet* parent) const;
        virtual void writeXMLPacketData(std::ostream& out) const;

    private:
        /**
         * Clears any calculated properties, including skeletal data,
         * and declares them all unknown.  This must be called by any
         * internal function that changes the triangulation.
         *
         * In most cases this routine is followed immediately by firing
         * a packet change event.
         */
        void clearAllProperties();
        /**
         * Swaps all calculated properties, including skeletal data,
         * with the given triangulation.  This is called by
         * TriangulationBase::swapContents(), and by nothing else.
         */
        void swapAllProperties(Triangulation<3>& other);

        /**
         * Checks that the permutations on face gluings are valid and
         * that adjacent face gluings match.  That is, if face \a A of
         * tetrahedron \a X is glued to face \a B of tetrahedron \a Y,
         * then face \a B of tetrahedron \a Y is also glued to face \a A
         * of tetrahedron \a X using the inverse permutation.
         *
         * If any of these tests fail, this routine writes a message to
         * standard error and marks this triangulations as invalid.
         * Any such failure indicates a likely programming error, since
         * adjacent face gluings should always match if the Tetrahedron<3>
         * gluing routines have been used correctly.
         *
         * @author Matthias Goerner
         */
        void checkPermutations();

        void calculateSkeleton();

        /**
         * Internal to calculateSkeleton().  See the comments within
         * calculateSkeleton() for precisely what this routine does.
         */
        void calculateVertexLinks();

        /**
         * Internal to calculateSkeleton().  See the comments within
         * calculateSkeleton() for precisely what this routine does.
         */
        void calculateBoundaryProperties() const;

        /**
         * A non-templated version of retriangulate().
         *
         * This is identical to retriangulate(), except that the action
         * function is given in the form of a std::function.
         * This routine contains the bulk of the implementation of
         * retriangulate().
         *
         * Because this routine is not templated, its implementation
         * can be kept out of the main headers.
         */
        bool retriangulateInternal(int height, unsigned nThreads,
            ProgressTrackerOpen* tracker,
            const std::function<bool(Triangulation<3>&)>& action) const;

        void stretchBoundaryForestFromVertex(Vertex<3>*, std::set<Edge<3>*>&,
                std::set<Vertex<3>*>&) const;
            /**< Internal to maximalForestInBoundary(). */
        bool stretchForestFromVertex(Vertex<3>*, std::set<Edge<3>*>&,
                std::set<Vertex<3>*>&, std::set<Vertex<3>*>&) const;
            /**< Internal to maximalForestInSkeleton(). */

        /**
         * Reads the contents of a SnapPea data file from the given input
         * stream, and converts the result to a new Triangulation<3>.  Since
         * this returns a Triangulation<3>, it will lose some SnapPea-specific
         * information in the process (such as peripheral curves).
         *
         * If the input stream could not be read or if the data was not in the
         * correct format, 0 will be returned.  Otherwise a newly allocated
         * triangulation will be returned, and it is the user's responsibility
         * to deallocate this when it is finished with.
         *
         * Unlike the SnapPeaTriangulation constructor, this routine uses
         * Regina's own SnapPea input code - it does not call any functions
         * from the SnapPea kernel.
         *
         * \ifacespython Not present.
         */
        static Triangulation<3>* readSnapPea(std::istream& in);

    friend class regina::Face<3, 3>;
    friend class regina::detail::SimplexBase<3>;
    friend class regina::detail::TriangulationBase<3>;
    friend class regina::XMLTriangulationReader<3>;
};

/**
 * Deprecated typedef for backward compatibility.  This typedef will
 * be removed in a future release of Regina.
 *
 * \deprecated Instead of the old typedef NTriangulation, you should use
 * the templated class name Triangulation<3>.
 */
REGINA_DEPRECATED typedef Triangulation<3> NTriangulation;

// Additional face typedefs that do not have their own headers:

/**
 * Deprecated typedef for backward compatibility.  This typedef will
 * be removed in a future release of Regina.
 *
 * \deprecated Instead of the old typedef NEdgeEmbedding, you should
 * use either the new alias EdgeEmbedding<3>, or the full class name
 * FaceEmbedding<3, 1>.
 */
REGINA_DEPRECATED typedef FaceEmbedding<3, 1> NEdgeEmbedding;

/**
 * Deprecated typedef for backward compatibility.  This typedef will
 * be removed in a future release of Regina.
 *
 * \deprecated Instead of the old typedef NEdge, you should use
 * either the new alias Edge<3>, or the full class name Face<3, 1>.
 */
REGINA_DEPRECATED typedef Face<3, 1> NEdge;

/*@}*/

} // namespace regina
// Some more headers that are required for inline functions:
#include "triangulation/dim3/tetrahedron3.h"
#include "triangulation/dim3/triangle3.h"
#include "triangulation/dim3/vertex3.h"
#include "triangulation/dim3/component3.h"
#include "triangulation/dim3/boundarycomponent3.h"
namespace regina {

// Inline functions for Triangulation<3>

inline Triangulation<3>::Triangulation() {
}

inline Triangulation<3>::Triangulation(const Triangulation<3>& copy) :
        Triangulation<3>(copy, true) {
}

inline Triangulation<3>::~Triangulation() {
    clearAllProperties();
}

inline Packet* Triangulation<3>::internalClonePacket(Packet*) const {
    return new Triangulation<3>(*this);
}

inline bool Triangulation<3>::dependsOnParent() const {
    return false;
}

inline Tetrahedron<3>* Triangulation<3>::newTetrahedron() {
    return newSimplex();
}

inline Tetrahedron<3>* Triangulation<3>::newTetrahedron(const std::string& desc) {
    return newSimplex(desc);
}

inline void Triangulation<3>::removeTetrahedronAt(size_t index) {
    removeSimplexAt(index);
}

inline void Triangulation<3>::removeTetrahedron(Tetrahedron<3>* tet) {
    removeSimplex(tet);
}

inline void Triangulation<3>::removeAllTetrahedra() {
    removeAllSimplices();
}

inline bool Triangulation<3>::hasTwoSphereBoundaryComponents() const {
    if (! twoSphereBoundaryComponents_.known())
        calculateBoundaryProperties();
    return twoSphereBoundaryComponents_.value();
}

inline bool Triangulation<3>::hasNegativeIdealBoundaryComponents() const {
    if (! negativeIdealBoundaryComponents_.known())
        calculateBoundaryProperties();
    return negativeIdealBoundaryComponents_.value();
}

inline bool Triangulation<3>::isIdeal() const {
    ensureSkeleton();
    return ideal_;
}

inline bool Triangulation<3>::isStandard() const {
    ensureSkeleton();
    return standard_;
}

inline bool Triangulation<3>::isClosed() const {
    ensureSkeleton();
    return boundaryComponents().empty();
}

inline bool Triangulation<3>::knowsZeroEfficient() const {
    return zeroEfficient_.known();
}

inline bool Triangulation<3>::knowsSplittingSurface() const {
    return splittingSurface_.known();
}

inline bool Triangulation<3>::hasStrictAngleStructure() const {
    if (! strictAngleStructure_.known())
        findStrictAngleStructure();
    return (strictAngleStructure_.value() != 0);
}

<<<<<<< HEAD
inline const AbelianGroup& Triangulation<3>::homologyH1() const {
    return homology();
}

=======
>>>>>>> fcc86fd0
inline unsigned long Triangulation<3>::homologyH2Z2() const {
    return homologyRel().rank() + homologyRel().torsionRank(2);
}

inline const Triangulation<3>::TuraevViroSet&
        Triangulation<3>::allCalculatedTuraevViro() const {
    return turaevViroCache_;
}

template <typename Action, typename... Args>
inline bool Triangulation<3>::retriangulate(int height, unsigned nThreads,
        ProgressTrackerOpen* tracker, Action&& action, Args&&... args) const {
    return retriangulateInternal(height, nThreads, tracker,
        std::bind(action, std::placeholders::_1, args...));
}

inline const TreeDecomposition& Triangulation<3>::niceTreeDecomposition()
        const {
    if (niceTreeDecomposition_.known())
        return *niceTreeDecomposition_.value();

    TreeDecomposition* ans = new TreeDecomposition(*this, TD_UPPER);
    ans->makeNice();
    return *(niceTreeDecomposition_ = ans);
}

inline void Triangulation<3>::writeTextShort(std::ostream& out) const {
    out << "Triangulation with " << simplices_.size()
        << (simplices_.size() == 1 ? " tetrahedron" : " tetrahedra");
}

inline void Triangulation<3>::recognizer(std::ostream& out) const {
    recogniser(out);
}

inline bool Triangulation<3>::saveRecognizer(const char* filename) const {
    return saveRecogniser(filename);
}

} // namespace regina

#endif
<|MERGE_RESOLUTION|>--- conflicted
+++ resolved
@@ -48,11 +48,6 @@
 #include <set>
 
 #include "regina-core.h"
-<<<<<<< HEAD
-#include "algebra/abeliangroup.h"
-#include "algebra/ngrouppresentation.h"
-=======
->>>>>>> fcc86fd0
 #include "angle/anglestructure.h"
 #include "maths/cyclotomic.h"
 #include "treewidth/treedecomposition.h"
@@ -174,16 +169,7 @@
         bool standard_;
             /**< Is the triangulation standard? */
 
-<<<<<<< HEAD
-        mutable Property<NGroupPresentation, StoreManagedPtr>
-                fundamentalGroup_;
-            /**< Fundamental group of the triangulation. */
-        mutable Property<AbelianGroup, StoreManagedPtr> H1_;
-            /**< First homology group of the triangulation. */
         mutable Property<AbelianGroup, StoreManagedPtr> H1Rel_;
-=======
-        mutable Property<NAbelianGroup, StoreManagedPtr> H1Rel_;
->>>>>>> fcc86fd0
             /**< Relative first homology group of the triangulation
              *   with respect to the boundary. */
         mutable Property<AbelianGroup, StoreManagedPtr> H1Bdry_;
@@ -459,133 +445,6 @@
         /*@{*/
 
         /**
-<<<<<<< HEAD
-         * Returns the fundamental group of this triangulation.
-         * If this triangulation contains any ideal or invalid vertices,
-         * the fundamental group will be calculated as if each such vertex
-         * had been truncated.
-         *
-         * If this triangulation contains any invalid edges, the
-         * calculations will be performed <b>without</b> any truncation
-         * of the corresponding projective plane cusp.  Thus if a
-         * barycentric subdivision is performed on the triangulation, the
-         * result of fundamentalGroup() will change.
-         *
-         * Bear in mind that each time the triangulation changes, the
-         * fundamental group will be deleted.  Thus the reference that is
-         * returned from this routine should not be kept for later use.
-         * Instead, fundamentalGroup() should be called again; this will
-         * be instantaneous if the group has already been calculated.
-         *
-         * Note that this triangulation is not required to be valid
-         * (see isValid()).
-         *
-         * \pre This triangulation has at most one component.
-         *
-         * \warning As with every routine implemented by Regina's
-         * Triangulation<3> class, if you are calling this from the subclass
-         * SnapPeaTriangulation then <b>any fillings on the cusps will be
-         * ignored</b>.  If you wish to compute the fundamental group with
-         * fillings, call SnapPeaTriangulation::fundamentalGroupFilled()
-         * instead.
-         *
-         * @return the fundamental group.
-         */
-        const NGroupPresentation& fundamentalGroup() const;
-        /**
-         * Notifies the triangulation that you have simplified the
-         * presentation of its fundamental group.  The old group
-         * presentation will be destroyed, and this triangulation will take
-         * ownership of the new (hopefully simpler) group that is passed.
-         *
-         * This routine is useful for situations in which some external
-         * body (such as GAP) has simplified the group presentation
-         * better than Regina can.
-         *
-         * Regina does <i>not</i> verify that the new group presentation
-         * is equivalent to the old, since this is - well, hard.
-         *
-         * If the fundamental group has not yet been calculated for this
-         * triangulation, this routine will nevertheless take ownership
-         * of the new group, under the assumption that you have worked
-         * out the group through some other clever means without ever
-         * having needed to call fundamentalGroup() at all.
-         *
-         * Note that this routine will not fire a packet change event.
-         *
-         * @param newGroup a new (and hopefully simpler) presentation
-         * of the fundamental group of this triangulation.
-         */
-        void simplifiedFundamentalGroup(NGroupPresentation* newGroup);
-        /**
-         * Returns the first homology group for this triangulation.
-         * If this triangulation contains any ideal or invalid vertices,
-         * the homology group will be calculated as if each such vertex
-         * had been truncated.
-         *
-         * If this triangulation contains any edges that are self-identified
-         * in reverse, the homology will be computed \b without truncating
-         * the corresponding projective plane cusp(s).  Therefore, if a
-         * barycentric subdivision is performed on such a triangulation,
-         * the result of homology() will change.
-         *
-         * This routine can also be accessed via the alias homologyH1()
-         * (a name that is more specific, but a little longer to type).
-         *
-         * Bear in mind that each time the triangulation changes, the
-         * homology groups will be deleted.  Thus the reference that is
-         * returned from this routine should not be kept for later use.
-         * Instead, homology() should be called again; this will be
-         * instantaneous if the group has already been calculated.
-         *
-         * Note that this triangulation is not required to be valid
-         * (see isValid()).
-         *
-         * \warning As with every routine implemented by Regina's
-         * Triangulation<3> class, if you are calling this from the subclass
-         * SnapPeaTriangulation then <b>any fillings on the cusps will
-         * be ignored</b>.  If you wish to compute homology with fillings,
-         * call SnapPeaTriangulation::homologyFilled() instead.
-         *
-         * @return the first homology group.
-         */
-        const AbelianGroup& homology() const;
-        /**
-         * Returns the first homology group for this triangulation.
-         * If this triangulation contains any ideal or invalid vertices,
-         * the homology group will be calculated as if each such vertex
-         * had been truncated.
-         *
-         * If this triangulation contains any edges that are self-identified
-         * in reverse, the homology will be computed \b without truncating
-         * the corresponding projective plane cusp(s).  Therefore, if a
-         * barycentric subdivision is performed on such a triangulation,
-         * the result of homologyH1() will change.
-         *
-         * This routine can also be accessed via the alias homology()
-         * (a name that is less specific, but a little easier to type).
-         *
-         * Bear in mind that each time the triangulation changes, the
-         * homology groups will be deleted.  Thus the reference that is
-         * returned from this routine should not be kept for later use.
-         * Instead, homologyH1() should be called again; this will be
-         * instantaneous if the group has already been calculated.
-         *
-         * Note that this triangulation is not required to be valid
-         * (see isValid()).
-         *
-         * \warning As with every routine implemented by Regina's
-         * Triangulation<3> class, if you are calling this from the subclass
-         * SnapPeaTriangulation then <b>any fillings on the cusps will
-         * be ignored</b>.  If you wish to compute homology with fillings,
-         * call SnapPeaTriangulation::homologyFilled() instead.
-         *
-         * @return the first homology group.
-         */
-        const AbelianGroup& homologyH1() const;
-        /**
-=======
->>>>>>> fcc86fd0
          * Returns the relative first homology group with
          * respect to the boundary for this triangulation.
          * Note that ideal vertices are considered part of the boundary.
@@ -3093,13 +2952,6 @@
     return (strictAngleStructure_.value() != 0);
 }
 
-<<<<<<< HEAD
-inline const AbelianGroup& Triangulation<3>::homologyH1() const {
-    return homology();
-}
-
-=======
->>>>>>> fcc86fd0
 inline unsigned long Triangulation<3>::homologyH2Z2() const {
     return homologyRel().rank() + homologyRel().torsionRank(2);
 }
