--- conflicted
+++ resolved
@@ -1036,7 +1036,6 @@
         Perm<dim + 1> pentachoronMapping(int face) const;
 
         /**
-<<<<<<< HEAD
          * For edges, determines whether this face is a loop.
          * A _loop_ is an edge whose two endpoints are identified.
          *
@@ -1045,33 +1044,33 @@
          * \return \c true if and only if this edge is a loop.
          */
         bool isLoop() const;
-=======
-         * Returns the combinatorial type of this 2-face (i.e., triangle).
+
+        /**
+         * For triangles, returns the combinatorial type of this face.
          * This will be one of the eight shapes described by the TriangleType
          * enumeration, which indicates how the edges and vertices of the
          * triangle are identified.
          *
-         * \pre This face is a triangle; that is, \a subdim is 2.
+         * \pre The facial dimension \a subdim is precisely 2.
          *
          * \return the combinatorial type of this triangle.  This routine will
          * never return TriangleType::Unknown.
          */
-        TriangleType triangleType();
-
-        /**
-         * Return the vertex or edge number in this 2-face (i.e., triangle)
+        TriangleType triangleType() const;
+
+        /**
+         * For triangles, returns the vertex or edge number in this face
          * that plays a special role for this triangle's combinatorial type.
          * Note that only some triangle types have a special vertex or edge.
          * The triangle type itself is returned by triangleType().
          *
-         * \pre This face is a triangle; that is, \a subdim is 2.
+         * \pre The facial dimension \a subdim is precisely 2.
          *
          * \return The vertex or edge number (0, 1 or 2) that plays a special
          * role, or -1 if this triangle's combinatorial type has no special
          * vertex or edge.
          */
-        int triangleSubtype();
->>>>>>> ed987955
+        int triangleSubtype() const;
 
         /**
          * Locks this codimension-1-face.
