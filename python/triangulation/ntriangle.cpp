--- conflicted
+++ resolved
@@ -41,19 +41,14 @@
 #include "triangulation/ntriangulation.h"
 #include "triangulation/nvertex.h"
 #include "../globalarray.h"
-<<<<<<< HEAD
 #include "../helpers.h"
+#include "../safeheldtype.h"
 #include "../generic/facehelper.h"
 
 using namespace boost::python;
+using namespace regina::python;
 using regina::Face;
 using regina::FaceEmbedding;
-=======
-#include "../safeheldtype.h"
-
-using namespace boost::python;
-using namespace regina::python;
->>>>>>> 852df58c
 using regina::NTriangle;
 using regina::NTriangleEmbedding;
 using regina::python::GlobalArray;
@@ -120,15 +115,11 @@
             .def("back", &NTriangle::back,
                 return_internal_reference<>())
             .def("triangulation", &NTriangle::triangulation,
-                return_value_policy<reference_existing_object>())
+                return_value_policy<to_held_type<> >())
             .def("getTriangulation", &NTriangle::getTriangulation,
-<<<<<<< HEAD
-                return_value_policy<reference_existing_object>())
+                return_value_policy<to_held_type<> >())
             .def("component", &NTriangle::component,
                 return_value_policy<reference_existing_object>())
-=======
-                return_value_policy<to_held_type<> >())
->>>>>>> 852df58c
             .def("getComponent", &NTriangle::getComponent,
                 return_value_policy<reference_existing_object>())
             .def("boundaryComponent", &NTriangle::boundaryComponent,
