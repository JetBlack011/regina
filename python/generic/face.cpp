
/**************************************************************************
 *                                                                        *
 *  Regina - A Normal Surface Theory Calculator                           *
 *  Python Interface                                                      *
 *                                                                        *
 *  Copyright (c) 1999-2014, Ben Burton                                   *
 *  For further details contact Ben Burton (bab@debian.org).              *
 *                                                                        *
 *  This program is free software; you can redistribute it and/or         *
 *  modify it under the terms of the GNU General Public License as        *
 *  published by the Free Software Foundation; either version 2 of the    *
 *  License, or (at your option) any later version.                       *
 *                                                                        *
 *  As an exception, when this program is distributed through (i) the     *
 *  App Store by Apple Inc.; (ii) the Mac App Store by Apple Inc.; or     *
 *  (iii) Google Play by Google Inc., then that store may impose any      *
 *  digital rights management, device limits and/or redistribution        *
 *  restrictions that are required by its terms of service.               *
 *                                                                        *
 *  This program is distributed in the hope that it will be useful, but   *
 *  WITHOUT ANY WARRANTY; without even the implied warranty of            *
 *  MERCHANTABILITY or FITNESS FOR A PARTICULAR PURPOSE.  See the GNU     *
 *  General Public License for more details.                              *
 *                                                                        *
 *  You should have received a copy of the GNU General Public             *
 *  License along with this program; if not, write to the Free            *
 *  Software Foundation, Inc., 51 Franklin St, Fifth Floor, Boston,       *
 *  MA 02110-1301, USA.                                                   *
 *                                                                        *
 **************************************************************************/

/* end stub */

#include <boost/python.hpp>
#include "generic/component.h"
#include "generic/face.h"
#include "generic/simplex.h"
#include "generic/triangulation.h"
#include "../helpers.h"
#include "../generic/facehelper.h"

using namespace boost::python;
using regina::Face;
using regina::FaceEmbedding;

namespace {
    template <int dim, int subdim>
    boost::python::list Face_getEmbeddings_list(const Face<dim, subdim>* f) {
        boost::python::list ans;
        for (auto& emb: *f)
            ans.append(emb);
        return ans;
    }

    template <int dim, int subdim>
    struct embedding_aliases :
            boost::python::def_visitor<embedding_aliases<dim, subdim>> {
        template <typename Class>
        void visit(Class& c) const {
        }
    };

    template <int dim>
    struct embedding_aliases<dim, 0> :
            boost::python::def_visitor<embedding_aliases<dim, 0>> {
        friend class boost::python::def_visitor_access;

        template <typename Class>
        void visit(Class& c) const {
            c.def("vertex", &FaceEmbedding<dim, 0>::vertex);
            c.def("getVertex", &FaceEmbedding<dim, 0>::getVertex);
        }
    };

    template <int dim>
    struct embedding_aliases<dim, 1> :
            boost::python::def_visitor<embedding_aliases<dim, 1>> {
        friend class boost::python::def_visitor_access;

        template <typename Class>
        void visit(Class& c) const {
            c.def("edge", &FaceEmbedding<dim, 1>::edge);
            c.def("getEdge", &FaceEmbedding<dim, 1>::getEdge);
        }
    };

    template <int dim>
    struct embedding_aliases<dim, 2> :
            boost::python::def_visitor<embedding_aliases<dim, 2>> {
        friend class boost::python::def_visitor_access;

        template <typename Class>
        void visit(Class& c) const {
            c.def("triangle", &FaceEmbedding<dim, 2>::triangle);
            c.def("getTriangle", &FaceEmbedding<dim, 2>::getTriangle);
        }
    };

    template <int dim>
    struct embedding_aliases<dim, 3> :
            boost::python::def_visitor<embedding_aliases<dim, 3>> {
        friend class boost::python::def_visitor_access;

        template <typename Class>
        void visit(Class& c) const {
            c.def("tetrahedron", &FaceEmbedding<dim, 3>::tetrahedron);
            c.def("getTetrahedron", &FaceEmbedding<dim, 3>::getTetrahedron);
        }
    };

    template <int dim>
    struct embedding_aliases<dim, 4> :
            boost::python::def_visitor<embedding_aliases<dim, 4>> {
        friend class boost::python::def_visitor_access;

        template <typename Class>
        void visit(Class& c) const {
            c.def("pentachoron", &FaceEmbedding<dim, 4>::pentachoron);
            c.def("getPentachoron", &FaceEmbedding<dim, 4>::getPentachoron);
        }
    };

    template <int dim, int subdim, int codim>
    struct face_validity_types : boost::python::def_visitor<
            face_validity_types<dim, subdim, codim>> {
        friend class boost::python::def_visitor_access;

        template <typename Class>
        void visit(Class& c) const {
            // Only standard dimensions offer hasBadLink().
            c.def("hasBadIdentification",
                &Face<dim, subdim>::hasBadIdentification);
        }
    };

    template <int dim, int subdim>
    struct face_validity_types<dim, subdim, 1> :
            boost::python::def_visitor<face_validity_types<dim, subdim, 1>> {
        template <typename Class>
        void visit(Class&) const {
        }
    };

    template <int dim, int subdim, int maxlower>
    struct subface_aliases :
            boost::python::def_visitor<subface_aliases<dim, subdim, maxlower>> {
        friend class boost::python::def_visitor_access;

        template <typename Class>
        void visit(Class& c) const {
            c.def(subface_aliases<dim, subdim, maxlower - 1>());
        }
    };

    template <int dim, int subdim>
    struct subface_aliases<dim, subdim, -1> :
            boost::python::def_visitor<subface_aliases<dim, subdim, -1>> {
        friend class boost::python::def_visitor_access;

        template <typename Class>
        void visit(Class& c) const {
        }
    };

    template <int dim, int subdim>
    struct subface_aliases<dim, subdim, 0> :
            boost::python::def_visitor<subface_aliases<dim, subdim, 0>> {
        friend class boost::python::def_visitor_access;

        template <typename Class>
        void visit(Class& c) const {
            c.def("vertex", &Face<dim, subdim>::vertex,
                return_value_policy<reference_existing_object>());
            c.def("getVertex", &Face<dim, subdim>::getVertex,
                return_value_policy<reference_existing_object>());
            c.def("vertexMapping", &Face<dim, subdim>::vertexMapping);
            c.def("getVertexMapping", &Face<dim, subdim>::getVertexMapping);
        }
    };

    template <int dim, int subdim>
    struct subface_aliases<dim, subdim, 1> :
            boost::python::def_visitor<subface_aliases<dim, subdim, 1>> {
        friend class boost::python::def_visitor_access;

        template <typename Class>
        void visit(Class& c) const {
            c.def("edge", &Face<dim, subdim>::edge,
                return_value_policy<reference_existing_object>());
            c.def("getEdge", &Face<dim, subdim>::getEdge,
                return_value_policy<reference_existing_object>());
            c.def("edgeMapping", &Face<dim, subdim>::edgeMapping);
            c.def("getEdgeMapping", &Face<dim, subdim>::getEdgeMapping);
            c.def(subface_aliases<dim, subdim, 0>());
        }
    };

    template <int dim, int subdim>
    struct subface_aliases<dim, subdim, 2> :
            boost::python::def_visitor<subface_aliases<dim, subdim, 2>> {
        friend class boost::python::def_visitor_access;

        template <typename Class>
        void visit(Class& c) const {
            c.def("triangle", &Face<dim, subdim>::triangle,
                return_value_policy<reference_existing_object>());
            c.def("getTriangle", &Face<dim, subdim>::getTriangle,
                return_value_policy<reference_existing_object>());
            c.def("triangleMapping", &Face<dim, subdim>::triangleMapping);
            c.def("getTriangleMapping", &Face<dim, subdim>::getTriangleMapping);
            c.def(subface_aliases<dim, subdim, 1>());
        }
    };

    template <int dim, int subdim>
    struct subface_aliases<dim, subdim, 3> :
            boost::python::def_visitor<subface_aliases<dim, subdim, 3>> {
        friend class boost::python::def_visitor_access;

        template <typename Class>
        void visit(Class& c) const {
            c.def("tetrahedron", &Face<dim, subdim>::tetrahedron,
                return_value_policy<reference_existing_object>());
            c.def("getTetrahedron", &Face<dim, subdim>::getTetrahedron,
                return_value_policy<reference_existing_object>());
            c.def("tetrahedronMapping", &Face<dim, subdim>::tetrahedronMapping);
            c.def("getTetrahedronMapping",
                &Face<dim, subdim>::getTetrahedronMapping);
            c.def(subface_aliases<dim, subdim, 2>());
        }
    };

    template <int dim, int subdim>
    struct subface_aliases<dim, subdim, 4> :
            boost::python::def_visitor<subface_aliases<dim, subdim, 4>> {
        friend class boost::python::def_visitor_access;

        template <typename Class>
        void visit(Class& c) const {
            c.def("pentachoron", &Face<dim, subdim>::pentachoron,
                return_value_policy<reference_existing_object>());
            c.def("getPentachoron", &Face<dim, subdim>::getPentachoron,
                return_value_policy<reference_existing_object>());
            c.def("pentachoronMapping", &Face<dim, subdim>::pentachoronMapping);
            c.def("getPentachoronMapping",
                &Face<dim, subdim>::getPentachoronMapping);
            c.def(subface_aliases<dim, subdim, 3>());
        }
    };
}

template <int dim, int subdim>
void addFace(const char* name, const char* embName) {
    class_<FaceEmbedding<dim, subdim>>(embName,
            init<regina::Simplex<dim>*, int>())
        .def(init<const FaceEmbedding<dim, subdim>&>())
        .def("simplex", &FaceEmbedding<dim, subdim>::simplex,
            return_value_policy<reference_existing_object>())
        .def("getSimplex", &FaceEmbedding<dim, subdim>::getSimplex,
            return_value_policy<reference_existing_object>())
        .def("face", &FaceEmbedding<dim, subdim>::face)
        .def("getFace", &FaceEmbedding<dim, subdim>::getFace)
        .def("vertices", &FaceEmbedding<dim, subdim>::vertices)
        .def("getVertices", &FaceEmbedding<dim, subdim>::getVertices)
        .def("str", &FaceEmbedding<dim, subdim>::str)
        .def("toString", &FaceEmbedding<dim, subdim>::toString)
        .def("detail", &FaceEmbedding<dim, subdim>::detail)
        .def("toStringLong", &FaceEmbedding<dim, subdim>::toStringLong)
        .def("__str__", &FaceEmbedding<dim, subdim>::str)
        .def(embedding_aliases<dim, subdim>())
        .def(regina::python::add_eq_operators())
    ;

    class_<regina::Face<dim, subdim>, std::auto_ptr<regina::Face<dim, subdim>>,
            boost::noncopyable>(name, no_init)
        .def("isValid", &Face<dim, subdim>::isValid)
        .def(face_validity_types<dim, subdim, dim - subdim>())
        .def("isLinkOrientable", &Face<dim, subdim>::isLinkOrientable)
        .def("degree", &Face<dim, subdim>::degree)
        .def("getDegree", &Face<dim, subdim>::getDegree)
        .def("embeddings", Face_getEmbeddings_list<dim, subdim>)
        .def("getEmbeddings", Face_getEmbeddings_list<dim, subdim>)
        .def("embedding", &Face<dim, subdim>::embedding,
            return_internal_reference<>())
        .def("getEmbedding", &Face<dim, subdim>::getEmbedding,
            return_internal_reference<>())
        .def("front", &Face<dim, subdim>::front,
            return_internal_reference<>())
        .def("back", &Face<dim, subdim>::back,
            return_internal_reference<>())
        .def("index", &Face<dim, subdim>::index)
        .def("triangulation", &Face<dim, subdim>::triangulation,
            return_value_policy<reference_existing_object>())
        .def("getTriangulation", &Face<dim, subdim>::getTriangulation,
            return_value_policy<reference_existing_object>())
        .def("component", &Face<dim, subdim>::component,
            return_value_policy<reference_existing_object>())
        .def("getComponent", &Face<dim, subdim>::getComponent,
            return_value_policy<reference_existing_object>())
        .def("face", &regina::python::face<Face<dim, subdim>, subdim, int>)
        .def("getFace", &regina::python::face<Face<dim, subdim>, subdim, int>)
        .def("faceMapping",
            &regina::python::faceMapping<Face<dim, subdim>, subdim, dim + 1>)
        .def("getFaceMapping",
            &regina::python::faceMapping<Face<dim, subdim>, subdim, dim + 1>)
        .def(subface_aliases<dim, subdim, subdim - 1>())
        .def("str", &Face<dim, subdim>::str)
        .def("toString", &Face<dim, subdim>::toString)
        .def("detail", &Face<dim, subdim>::detail)
        .def("toStringLong", &Face<dim, subdim>::toStringLong)
        .def("__str__", &Face<dim, subdim>::str)
        .def("ordering", &Face<dim, subdim>::ordering)
        .def("faceNumber", &Face<dim, subdim>::faceNumber)
        .def("containsVertex", &Face<dim, subdim>::containsVertex)
        .def(regina::python::add_eq_operators())
        .staticmethod("ordering")
        .staticmethod("faceNumber")
        .staticmethod("containsVertex")
    ;
}

void addFace() {
<<<<<<< HEAD
=======
    def("binomSmall", regina::binomSmall);

    // Note: FaceEmbedding<4, subdim> does not get the aliases
    // pentachoron() or getPentachoron().
    // This is fixed in the 4-manifolds branch, since dim=4 is handled
    // separately.
    addFace<4, 0>("Face4_0", "FaceEmbedding4_0");
    addFace<4, 1>("Face4_1", "FaceEmbedding4_1");
    addFace<4, 2>("Face4_2", "FaceEmbedding4_2");
    addFace<4, 3>("Face4_3", "FaceEmbedding4_3");

>>>>>>> 24b7da02
    addFace<5, 0>("Face5_0", "FaceEmbedding5_0");
    addFace<5, 1>("Face5_1", "FaceEmbedding5_1");
    addFace<5, 2>("Face5_2", "FaceEmbedding5_2");
    addFace<5, 3>("Face5_3", "FaceEmbedding5_3");
    addFace<5, 4>("Face5_4", "FaceEmbedding5_4");

    addFace<6, 0>("Face6_0", "FaceEmbedding6_0");
    addFace<6, 1>("Face6_1", "FaceEmbedding6_1");
    addFace<6, 2>("Face6_2", "FaceEmbedding6_2");
    addFace<6, 3>("Face6_3", "FaceEmbedding6_3");
    addFace<6, 4>("Face6_4", "FaceEmbedding6_4");
    addFace<6, 5>("Face6_5", "FaceEmbedding6_5");

    addFace<7, 0>("Face7_0", "FaceEmbedding7_0");
    addFace<7, 1>("Face7_1", "FaceEmbedding7_1");
    addFace<7, 2>("Face7_2", "FaceEmbedding7_2");
    addFace<7, 3>("Face7_3", "FaceEmbedding7_3");
    addFace<7, 4>("Face7_4", "FaceEmbedding7_4");
    addFace<7, 5>("Face7_5", "FaceEmbedding7_5");
    addFace<7, 6>("Face7_6", "FaceEmbedding7_6");

    addFace<8, 0>("Face8_0", "FaceEmbedding8_0");
    addFace<8, 1>("Face8_1", "FaceEmbedding8_1");
    addFace<8, 2>("Face8_2", "FaceEmbedding8_2");
    addFace<8, 3>("Face8_3", "FaceEmbedding8_3");
    addFace<8, 4>("Face8_4", "FaceEmbedding8_4");
    addFace<8, 5>("Face8_5", "FaceEmbedding8_5");
    addFace<8, 6>("Face8_6", "FaceEmbedding8_6");
    addFace<8, 7>("Face8_7", "FaceEmbedding8_7");

    addFace<9, 0>("Face9_0", "FaceEmbedding9_0");
    addFace<9, 1>("Face9_1", "FaceEmbedding9_1");
    addFace<9, 2>("Face9_2", "FaceEmbedding9_2");
    addFace<9, 3>("Face9_3", "FaceEmbedding9_3");
    addFace<9, 4>("Face9_4", "FaceEmbedding9_4");
    addFace<9, 5>("Face9_5", "FaceEmbedding9_5");
    addFace<9, 6>("Face9_6", "FaceEmbedding9_6");
    addFace<9, 7>("Face9_7", "FaceEmbedding9_7");
    addFace<9, 8>("Face9_8", "FaceEmbedding9_8");

    addFace<10, 0>("Face10_0", "FaceEmbedding10_0");
    addFace<10, 1>("Face10_1", "FaceEmbedding10_1");
    addFace<10, 2>("Face10_2", "FaceEmbedding10_2");
    addFace<10, 3>("Face10_3", "FaceEmbedding10_3");
    addFace<10, 4>("Face10_4", "FaceEmbedding10_4");
    addFace<10, 5>("Face10_5", "FaceEmbedding10_5");
    addFace<10, 6>("Face10_6", "FaceEmbedding10_6");
    addFace<10, 7>("Face10_7", "FaceEmbedding10_7");
    addFace<10, 8>("Face10_8", "FaceEmbedding10_8");
    addFace<10, 9>("Face10_9", "FaceEmbedding10_9");

    addFace<11, 0>("Face11_0", "FaceEmbedding11_0");
    addFace<11, 1>("Face11_1", "FaceEmbedding11_1");
    addFace<11, 2>("Face11_2", "FaceEmbedding11_2");
    addFace<11, 3>("Face11_3", "FaceEmbedding11_3");
    addFace<11, 4>("Face11_4", "FaceEmbedding11_4");
    addFace<11, 5>("Face11_5", "FaceEmbedding11_5");
    addFace<11, 6>("Face11_6", "FaceEmbedding11_6");
    addFace<11, 7>("Face11_7", "FaceEmbedding11_7");
    addFace<11, 8>("Face11_8", "FaceEmbedding11_8");
    addFace<11, 9>("Face11_9", "FaceEmbedding11_9");
    addFace<11, 10>("Face11_10", "FaceEmbedding11_10");

    addFace<12, 0>("Face12_0", "FaceEmbedding12_0");
    addFace<12, 1>("Face12_1", "FaceEmbedding12_1");
    addFace<12, 2>("Face12_2", "FaceEmbedding12_2");
    addFace<12, 3>("Face12_3", "FaceEmbedding12_3");
    addFace<12, 4>("Face12_4", "FaceEmbedding12_4");
    addFace<12, 5>("Face12_5", "FaceEmbedding12_5");
    addFace<12, 6>("Face12_6", "FaceEmbedding12_6");
    addFace<12, 7>("Face12_7", "FaceEmbedding12_7");
    addFace<12, 8>("Face12_8", "FaceEmbedding12_8");
    addFace<12, 9>("Face12_9", "FaceEmbedding12_9");
    addFace<12, 10>("Face12_10", "FaceEmbedding12_10");
    addFace<12, 11>("Face12_11", "FaceEmbedding12_11");

    addFace<13, 0>("Face13_0", "FaceEmbedding13_0");
    addFace<13, 1>("Face13_1", "FaceEmbedding13_1");
    addFace<13, 2>("Face13_2", "FaceEmbedding13_2");
    addFace<13, 3>("Face13_3", "FaceEmbedding13_3");
    addFace<13, 4>("Face13_4", "FaceEmbedding13_4");
    addFace<13, 5>("Face13_5", "FaceEmbedding13_5");
    addFace<13, 6>("Face13_6", "FaceEmbedding13_6");
    addFace<13, 7>("Face13_7", "FaceEmbedding13_7");
    addFace<13, 8>("Face13_8", "FaceEmbedding13_8");
    addFace<13, 9>("Face13_9", "FaceEmbedding13_9");
    addFace<13, 10>("Face13_10", "FaceEmbedding13_10");
    addFace<13, 11>("Face13_11", "FaceEmbedding13_11");
    addFace<13, 12>("Face13_12", "FaceEmbedding13_12");

    addFace<14, 0>("Face14_0", "FaceEmbedding14_0");
    addFace<14, 1>("Face14_1", "FaceEmbedding14_1");
    addFace<14, 2>("Face14_2", "FaceEmbedding14_2");
    addFace<14, 3>("Face14_3", "FaceEmbedding14_3");
    addFace<14, 4>("Face14_4", "FaceEmbedding14_4");
    addFace<14, 5>("Face14_5", "FaceEmbedding14_5");
    addFace<14, 6>("Face14_6", "FaceEmbedding14_6");
    addFace<14, 7>("Face14_7", "FaceEmbedding14_7");
    addFace<14, 8>("Face14_8", "FaceEmbedding14_8");
    addFace<14, 9>("Face14_9", "FaceEmbedding14_9");
    addFace<14, 10>("Face14_10", "FaceEmbedding14_10");
    addFace<14, 11>("Face14_11", "FaceEmbedding14_11");
    addFace<14, 12>("Face14_12", "FaceEmbedding14_12");
    addFace<14, 13>("Face14_13", "FaceEmbedding14_13");

    addFace<15, 0>("Face15_0", "FaceEmbedding15_0");
    addFace<15, 1>("Face15_1", "FaceEmbedding15_1");
    addFace<15, 2>("Face15_2", "FaceEmbedding15_2");
    addFace<15, 3>("Face15_3", "FaceEmbedding15_3");
    addFace<15, 4>("Face15_4", "FaceEmbedding15_4");
    addFace<15, 5>("Face15_5", "FaceEmbedding15_5");
    addFace<15, 6>("Face15_6", "FaceEmbedding15_6");
    addFace<15, 7>("Face15_7", "FaceEmbedding15_7");
    addFace<15, 8>("Face15_8", "FaceEmbedding15_8");
    addFace<15, 9>("Face15_9", "FaceEmbedding15_9");
    addFace<15, 10>("Face15_10", "FaceEmbedding15_10");
    addFace<15, 11>("Face15_11", "FaceEmbedding15_11");
    addFace<15, 12>("Face15_12", "FaceEmbedding15_12");
    addFace<15, 13>("Face15_13", "FaceEmbedding15_13");
    addFace<15, 14>("Face15_14", "FaceEmbedding15_14");
}
<|MERGE_RESOLUTION|>--- conflicted
+++ resolved
@@ -321,20 +321,8 @@
 }
 
 void addFace() {
-<<<<<<< HEAD
-=======
     def("binomSmall", regina::binomSmall);
 
-    // Note: FaceEmbedding<4, subdim> does not get the aliases
-    // pentachoron() or getPentachoron().
-    // This is fixed in the 4-manifolds branch, since dim=4 is handled
-    // separately.
-    addFace<4, 0>("Face4_0", "FaceEmbedding4_0");
-    addFace<4, 1>("Face4_1", "FaceEmbedding4_1");
-    addFace<4, 2>("Face4_2", "FaceEmbedding4_2");
-    addFace<4, 3>("Face4_3", "FaceEmbedding4_3");
-
->>>>>>> 24b7da02
     addFace<5, 0>("Face5_0", "FaceEmbedding5_0");
     addFace<5, 1>("Face5_1", "FaceEmbedding5_1");
     addFace<5, 2>("Face5_2", "FaceEmbedding5_2");
