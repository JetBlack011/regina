AngleStructure : class
Equality type : BY_REFERENCE

AngleStructures : class
Equality type : BY_REFERENCE

BoolSet : class
Equality type : BY_VALUE

Component10 : class
Equality type : BY_REFERENCE

Component11 : class
Equality type : BY_REFERENCE

Component12 : class
Equality type : BY_REFERENCE

Component13 : class
Equality type : BY_REFERENCE

Component14 : class
Equality type : BY_REFERENCE

Component15 : class
Equality type : BY_REFERENCE

Component2 : class
Equality type : BY_REFERENCE

Component3 : class
Equality type : BY_REFERENCE

Component4 : class
Equality type : BY_REFERENCE

Component5 : class
Equality type : BY_REFERENCE

Component6 : class
Equality type : BY_REFERENCE

Component7 : class
Equality type : BY_REFERENCE

Component8 : class
Equality type : BY_REFERENCE

Component9 : class
Equality type : BY_REFERENCE

Container : class
<<<<<<< HEAD
Equality type : BY_REFERENCE

Crossing : class
Equality type : BY_REFERENCE

Cusp : class
Equality type : BY_REFERENCE

Dim2BoundaryComponent : class
Equality type : BY_REFERENCE

Dim2Component : class
=======
>>>>>>> c5577522
Equality type : BY_REFERENCE

Cusp : class
Equality type : BY_REFERENCE

Cyclotomic : class
Equality type : BY_VALUE

Dim2BoundaryComponent : class
Equality type : BY_REFERENCE

Dim2Component : typedef ->  Component2

Dim2Edge : typedef ->  Face2_1

Dim2EdgeEmbedding : typedef ->  FaceEmbedding2_1

Dim2EdgePairing : typedef ->  FacetPairing2

Dim2ExampleTriangulation : class
Equality type : NEVER_INSTANTIATED

Dim2Isomorphism : typedef ->  Isomorphism2

Dim2Triangle : typedef ->  Simplex2

Dim2TriangleEdge : typedef ->  FacetSpec2

Dim2Triangulation : typedef ->  Triangulation2

Dim2Vertex : typedef ->  Face2_0

Dim2VertexEmbedding : typedef ->  FaceEmbedding2_0

Dim4BoundaryComponent : class
Equality type : BY_REFERENCE

Dim4Component : typedef ->  Component4

Dim4Edge : typedef ->  Face4_1

Dim4EdgeEmbedding : typedef ->  FaceEmbedding4_1

Dim4ExampleTriangulation : class
Equality type : NEVER_INSTANTIATED

Dim4FacetPairing : typedef ->  FacetPairing4

Dim4Isomorphism : typedef ->  Isomorphism4

Dim4PentFacet : typedef ->  FacetSpec4

Dim4Pentachoron : typedef ->  Simplex4

Dim4Tetrahedron : typedef ->  Face4_3

Dim4TetrahedronEmbedding : typedef ->  FaceEmbedding4_3

Dim4Triangle : typedef ->  Face4_2

Dim4TriangleEmbedding : typedef ->  FaceEmbedding4_2

Dim4Triangulation : typedef ->  Triangulation4

Dim4Vertex : typedef ->  Face4_0

Dim4VertexEmbedding : typedef ->  FaceEmbedding4_0

ExampleSnapPea : class
Equality type : NEVER_INSTANTIATED

ExampleLink : class
Equality type : NEVER_INSTANTIATED

ExampleSnapPea : class
Equality type : NEVER_INSTANTIATED

Face10_0 : class
Equality type : BY_REFERENCE

Face10_1 : class
Equality type : BY_REFERENCE

Face10_2 : class
Equality type : BY_REFERENCE

Face10_3 : class
Equality type : BY_REFERENCE

Face10_4 : class
Equality type : BY_REFERENCE

Face10_5 : class
Equality type : BY_REFERENCE

Face10_6 : class
Equality type : BY_REFERENCE

Face10_7 : class
Equality type : BY_REFERENCE

Face10_8 : class
Equality type : BY_REFERENCE

Face10_9 : class
Equality type : BY_REFERENCE

Face11_0 : class
Equality type : BY_REFERENCE

Face11_1 : class
Equality type : BY_REFERENCE

Face11_10 : class
Equality type : BY_REFERENCE

Face11_2 : class
Equality type : BY_REFERENCE

Face11_3 : class
Equality type : BY_REFERENCE

Face11_4 : class
Equality type : BY_REFERENCE

Face11_5 : class
Equality type : BY_REFERENCE

Face11_6 : class
Equality type : BY_REFERENCE

Face11_7 : class
Equality type : BY_REFERENCE

Face11_8 : class
Equality type : BY_REFERENCE

Face11_9 : class
Equality type : BY_REFERENCE

Face12_0 : class
Equality type : BY_REFERENCE

Face12_1 : class
Equality type : BY_REFERENCE

Face12_10 : class
Equality type : BY_REFERENCE

Face12_11 : class
Equality type : BY_REFERENCE

Face12_2 : class
Equality type : BY_REFERENCE

Face12_3 : class
Equality type : BY_REFERENCE

Face12_4 : class
Equality type : BY_REFERENCE

Face12_5 : class
Equality type : BY_REFERENCE

Face12_6 : class
Equality type : BY_REFERENCE

Face12_7 : class
Equality type : BY_REFERENCE

Face12_8 : class
Equality type : BY_REFERENCE

Face12_9 : class
Equality type : BY_REFERENCE

Face13_0 : class
Equality type : BY_REFERENCE

Face13_1 : class
Equality type : BY_REFERENCE

Face13_10 : class
Equality type : BY_REFERENCE

Face13_11 : class
Equality type : BY_REFERENCE

Face13_12 : class
Equality type : BY_REFERENCE

Face13_2 : class
Equality type : BY_REFERENCE

Face13_3 : class
Equality type : BY_REFERENCE

Face13_4 : class
Equality type : BY_REFERENCE

Face13_5 : class
Equality type : BY_REFERENCE

Face13_6 : class
Equality type : BY_REFERENCE

Face13_7 : class
Equality type : BY_REFERENCE

Face13_8 : class
Equality type : BY_REFERENCE

Face13_9 : class
Equality type : BY_REFERENCE

Face14_0 : class
Equality type : BY_REFERENCE

Face14_1 : class
Equality type : BY_REFERENCE

Face14_10 : class
Equality type : BY_REFERENCE

Face14_11 : class
Equality type : BY_REFERENCE

Face14_12 : class
Equality type : BY_REFERENCE

Face14_13 : class
Equality type : BY_REFERENCE

Face14_2 : class
Equality type : BY_REFERENCE

Face14_3 : class
Equality type : BY_REFERENCE

Face14_4 : class
Equality type : BY_REFERENCE

Face14_5 : class
Equality type : BY_REFERENCE

Face14_6 : class
Equality type : BY_REFERENCE

Face14_7 : class
Equality type : BY_REFERENCE

Face14_8 : class
Equality type : BY_REFERENCE

Face14_9 : class
Equality type : BY_REFERENCE

Face15_0 : class
Equality type : BY_REFERENCE

Face15_1 : class
Equality type : BY_REFERENCE

Face15_10 : class
Equality type : BY_REFERENCE

Face15_11 : class
Equality type : BY_REFERENCE

Face15_12 : class
Equality type : BY_REFERENCE

Face15_13 : class
Equality type : BY_REFERENCE

Face15_14 : class
Equality type : BY_REFERENCE

Face15_2 : class
Equality type : BY_REFERENCE

Face15_3 : class
Equality type : BY_REFERENCE

Face15_4 : class
Equality type : BY_REFERENCE

Face15_5 : class
Equality type : BY_REFERENCE

Face15_6 : class
Equality type : BY_REFERENCE

Face15_7 : class
Equality type : BY_REFERENCE

Face15_8 : class
Equality type : BY_REFERENCE

Face15_9 : class
Equality type : BY_REFERENCE

Face2_0 : class
Equality type : BY_REFERENCE

Face2_1 : class
Equality type : BY_REFERENCE

Face3_0 : class
Equality type : BY_REFERENCE

Face3_1 : class
Equality type : BY_REFERENCE

Face3_2 : class
Equality type : BY_REFERENCE

Face4_0 : class
Equality type : BY_REFERENCE

Face4_1 : class
Equality type : BY_REFERENCE

Face4_2 : class
Equality type : BY_REFERENCE

Face4_3 : class
Equality type : BY_REFERENCE

Face5_0 : class
Equality type : BY_REFERENCE

Face5_1 : class
Equality type : BY_REFERENCE

Face5_2 : class
Equality type : BY_REFERENCE

Face5_3 : class
Equality type : BY_REFERENCE

Face5_4 : class
Equality type : BY_REFERENCE

Face6_0 : class
Equality type : BY_REFERENCE

Face6_1 : class
Equality type : BY_REFERENCE

Face6_2 : class
Equality type : BY_REFERENCE

Face6_3 : class
Equality type : BY_REFERENCE

Face6_4 : class
Equality type : BY_REFERENCE

Face6_5 : class
Equality type : BY_REFERENCE

Face7_0 : class
Equality type : BY_REFERENCE

Face7_1 : class
Equality type : BY_REFERENCE

Face7_2 : class
Equality type : BY_REFERENCE

Face7_3 : class
Equality type : BY_REFERENCE

Face7_4 : class
Equality type : BY_REFERENCE

Face7_5 : class
Equality type : BY_REFERENCE

Face7_6 : class
Equality type : BY_REFERENCE

Face8_0 : class
Equality type : BY_REFERENCE

Face8_1 : class
Equality type : BY_REFERENCE

Face8_2 : class
Equality type : BY_REFERENCE

Face8_3 : class
Equality type : BY_REFERENCE

Face8_4 : class
Equality type : BY_REFERENCE

Face8_5 : class
Equality type : BY_REFERENCE

Face8_6 : class
Equality type : BY_REFERENCE

Face8_7 : class
Equality type : BY_REFERENCE

Face9_0 : class
Equality type : BY_REFERENCE

Face9_1 : class
Equality type : BY_REFERENCE

Face9_2 : class
Equality type : BY_REFERENCE

Face9_3 : class
Equality type : BY_REFERENCE

Face9_4 : class
Equality type : BY_REFERENCE

Face9_5 : class
Equality type : BY_REFERENCE

Face9_6 : class
Equality type : BY_REFERENCE

Face9_7 : class
Equality type : BY_REFERENCE

Face9_8 : class
Equality type : BY_REFERENCE

FaceEmbedding10_0 : class
Equality type : BY_VALUE

FaceEmbedding10_1 : class
Equality type : BY_VALUE

FaceEmbedding10_2 : class
Equality type : BY_VALUE

FaceEmbedding10_3 : class
Equality type : BY_VALUE

FaceEmbedding10_4 : class
Equality type : BY_VALUE

FaceEmbedding10_5 : class
Equality type : BY_VALUE

FaceEmbedding10_6 : class
Equality type : BY_VALUE

FaceEmbedding10_7 : class
Equality type : BY_VALUE

FaceEmbedding10_8 : class
Equality type : BY_VALUE

FaceEmbedding10_9 : class
Equality type : BY_VALUE

FaceEmbedding11_0 : class
Equality type : BY_VALUE

FaceEmbedding11_1 : class
Equality type : BY_VALUE

FaceEmbedding11_10 : class
Equality type : BY_VALUE

FaceEmbedding11_2 : class
Equality type : BY_VALUE

FaceEmbedding11_3 : class
Equality type : BY_VALUE

FaceEmbedding11_4 : class
Equality type : BY_VALUE

FaceEmbedding11_5 : class
Equality type : BY_VALUE

FaceEmbedding11_6 : class
Equality type : BY_VALUE

FaceEmbedding11_7 : class
Equality type : BY_VALUE

FaceEmbedding11_8 : class
Equality type : BY_VALUE

FaceEmbedding11_9 : class
Equality type : BY_VALUE

FaceEmbedding12_0 : class
Equality type : BY_VALUE

FaceEmbedding12_1 : class
Equality type : BY_VALUE

FaceEmbedding12_10 : class
Equality type : BY_VALUE

FaceEmbedding12_11 : class
Equality type : BY_VALUE

FaceEmbedding12_2 : class
Equality type : BY_VALUE

FaceEmbedding12_3 : class
Equality type : BY_VALUE

FaceEmbedding12_4 : class
Equality type : BY_VALUE

FaceEmbedding12_5 : class
Equality type : BY_VALUE

FaceEmbedding12_6 : class
Equality type : BY_VALUE

FaceEmbedding12_7 : class
Equality type : BY_VALUE

FaceEmbedding12_8 : class
Equality type : BY_VALUE

FaceEmbedding12_9 : class
Equality type : BY_VALUE

FaceEmbedding13_0 : class
Equality type : BY_VALUE

FaceEmbedding13_1 : class
Equality type : BY_VALUE

FaceEmbedding13_10 : class
Equality type : BY_VALUE

FaceEmbedding13_11 : class
Equality type : BY_VALUE

FaceEmbedding13_12 : class
Equality type : BY_VALUE

FaceEmbedding13_2 : class
Equality type : BY_VALUE

FaceEmbedding13_3 : class
Equality type : BY_VALUE

FaceEmbedding13_4 : class
Equality type : BY_VALUE

FaceEmbedding13_5 : class
Equality type : BY_VALUE

FaceEmbedding13_6 : class
Equality type : BY_VALUE

FaceEmbedding13_7 : class
Equality type : BY_VALUE

FaceEmbedding13_8 : class
Equality type : BY_VALUE

FaceEmbedding13_9 : class
Equality type : BY_VALUE

FaceEmbedding14_0 : class
Equality type : BY_VALUE

FaceEmbedding14_1 : class
Equality type : BY_VALUE

FaceEmbedding14_10 : class
Equality type : BY_VALUE

FaceEmbedding14_11 : class
Equality type : BY_VALUE

FaceEmbedding14_12 : class
Equality type : BY_VALUE

FaceEmbedding14_13 : class
Equality type : BY_VALUE

FaceEmbedding14_2 : class
Equality type : BY_VALUE

FaceEmbedding14_3 : class
Equality type : BY_VALUE

FaceEmbedding14_4 : class
Equality type : BY_VALUE

FaceEmbedding14_5 : class
Equality type : BY_VALUE

FaceEmbedding14_6 : class
Equality type : BY_VALUE

FaceEmbedding14_7 : class
Equality type : BY_VALUE

FaceEmbedding14_8 : class
Equality type : BY_VALUE

FaceEmbedding14_9 : class
Equality type : BY_VALUE

FaceEmbedding15_0 : class
Equality type : BY_VALUE

FaceEmbedding15_1 : class
Equality type : BY_VALUE

FaceEmbedding15_10 : class
Equality type : BY_VALUE

FaceEmbedding15_11 : class
Equality type : BY_VALUE

FaceEmbedding15_12 : class
Equality type : BY_VALUE

FaceEmbedding15_13 : class
Equality type : BY_VALUE

FaceEmbedding15_14 : class
Equality type : BY_VALUE

FaceEmbedding15_2 : class
Equality type : BY_VALUE

FaceEmbedding15_3 : class
Equality type : BY_VALUE

FaceEmbedding15_4 : class
Equality type : BY_VALUE

FaceEmbedding15_5 : class
Equality type : BY_VALUE

FaceEmbedding15_6 : class
Equality type : BY_VALUE

FaceEmbedding15_7 : class
Equality type : BY_VALUE

FaceEmbedding15_8 : class
Equality type : BY_VALUE

FaceEmbedding15_9 : class
Equality type : BY_VALUE

FaceEmbedding2_0 : class
Equality type : BY_VALUE

FaceEmbedding2_1 : class
Equality type : BY_VALUE

FaceEmbedding3_0 : class
Equality type : BY_VALUE

FaceEmbedding3_1 : class
Equality type : BY_VALUE

FaceEmbedding3_2 : class
Equality type : BY_VALUE

FaceEmbedding4_0 : class
Equality type : BY_VALUE

FaceEmbedding4_1 : class
Equality type : BY_VALUE

FaceEmbedding4_2 : class
Equality type : BY_VALUE

FaceEmbedding4_3 : class
Equality type : BY_VALUE

FaceEmbedding5_0 : class
Equality type : BY_VALUE

FaceEmbedding5_1 : class
Equality type : BY_VALUE

FaceEmbedding5_2 : class
Equality type : BY_VALUE

FaceEmbedding5_3 : class
Equality type : BY_VALUE

FaceEmbedding5_4 : class
Equality type : BY_VALUE

FaceEmbedding6_0 : class
Equality type : BY_VALUE

FaceEmbedding6_1 : class
Equality type : BY_VALUE

FaceEmbedding6_2 : class
Equality type : BY_VALUE

FaceEmbedding6_3 : class
Equality type : BY_VALUE

FaceEmbedding6_4 : class
Equality type : BY_VALUE

FaceEmbedding6_5 : class
Equality type : BY_VALUE

FaceEmbedding7_0 : class
Equality type : BY_VALUE

FaceEmbedding7_1 : class
Equality type : BY_VALUE

FaceEmbedding7_2 : class
Equality type : BY_VALUE

FaceEmbedding7_3 : class
Equality type : BY_VALUE

FaceEmbedding7_4 : class
Equality type : BY_VALUE

FaceEmbedding7_5 : class
Equality type : BY_VALUE

FaceEmbedding7_6 : class
Equality type : BY_VALUE

FaceEmbedding8_0 : class
Equality type : BY_VALUE

FaceEmbedding8_1 : class
Equality type : BY_VALUE

FaceEmbedding8_2 : class
Equality type : BY_VALUE

FaceEmbedding8_3 : class
Equality type : BY_VALUE

FaceEmbedding8_4 : class
Equality type : BY_VALUE

FaceEmbedding8_5 : class
Equality type : BY_VALUE

FaceEmbedding8_6 : class
Equality type : BY_VALUE

FaceEmbedding8_7 : class
Equality type : BY_VALUE

FaceEmbedding9_0 : class
Equality type : BY_VALUE

FaceEmbedding9_1 : class
Equality type : BY_VALUE

FaceEmbedding9_2 : class
Equality type : BY_VALUE

FaceEmbedding9_3 : class
Equality type : BY_VALUE

FaceEmbedding9_4 : class
Equality type : BY_VALUE

FaceEmbedding9_5 : class
Equality type : BY_VALUE

FaceEmbedding9_6 : class
Equality type : BY_VALUE

FaceEmbedding9_7 : class
Equality type : BY_VALUE

FaceEmbedding9_8 : class
Equality type : BY_VALUE

FacetPairing10 : class
Equality type : BY_REFERENCE

FacetPairing11 : class
Equality type : BY_REFERENCE

FacetPairing12 : class
Equality type : BY_REFERENCE

FacetPairing13 : class
Equality type : BY_REFERENCE

FacetPairing14 : class
Equality type : BY_REFERENCE

FacetPairing15 : class
Equality type : BY_REFERENCE

FacetPairing2 : class
Equality type : BY_REFERENCE

FacetPairing4 : class
Equality type : BY_REFERENCE

FacetPairing5 : class
Equality type : BY_REFERENCE

FacetPairing6 : class
Equality type : BY_REFERENCE

FacetPairing7 : class
Equality type : BY_REFERENCE

FacetPairing8 : class
Equality type : BY_REFERENCE

FacetPairing9 : class
Equality type : BY_REFERENCE

FacetSpec10 : class
Equality type : BY_VALUE

FacetSpec11 : class
Equality type : BY_VALUE

FacetSpec12 : class
Equality type : BY_VALUE

FacetSpec13 : class
Equality type : BY_VALUE

FacetSpec14 : class
Equality type : BY_VALUE

FacetSpec15 : class
Equality type : BY_VALUE

FacetSpec2 : class
Equality type : BY_VALUE

FacetSpec3 : class
Equality type : BY_VALUE

FacetSpec4 : class
Equality type : BY_VALUE

FacetSpec5 : class
Equality type : BY_VALUE

FacetSpec6 : class
Equality type : BY_VALUE

FacetSpec7 : class
Equality type : BY_VALUE

FacetSpec8 : class
Equality type : BY_VALUE

FacetSpec9 : class
Equality type : BY_VALUE

FileInfo : class
Equality type : BY_REFERENCE

GlobalArray2D_NPerm4 : class
Equality type : BY_REFERENCE

GlobalArray2D_NPerm5 : class
Equality type : BY_REFERENCE

GlobalArray2D_int : class
Equality type : BY_REFERENCE

GlobalArray3D_NPerm5 : class
Equality type : BY_REFERENCE

GlobalArray3D_int : class
Equality type : BY_REFERENCE

GlobalArray_NPerm2 : class
Equality type : BY_REFERENCE

GlobalArray_NPerm3 : class
Equality type : BY_REFERENCE

GlobalArray_NPerm4 : class
Equality type : BY_REFERENCE

GlobalArray_NPerm5 : class
Equality type : BY_REFERENCE

GlobalArray_char_string : class
Equality type : BY_REFERENCE

GlobalArray_int : class
Equality type : BY_REFERENCE

GlobalArray_unsigned : class
Equality type : BY_REFERENCE

GlobalDirs : class
Equality type : NEVER_INSTANTIATED

HyperAlg : class
Equality type : BY_VALUE

HyperList : class
Equality type : BY_VALUE

Isomorphism10 : class
Equality type : BY_REFERENCE

Isomorphism11 : class
Equality type : BY_REFERENCE

Isomorphism12 : class
Equality type : BY_REFERENCE

Isomorphism13 : class
Equality type : BY_REFERENCE

Isomorphism14 : class
Equality type : BY_REFERENCE

Isomorphism15 : class
Equality type : BY_REFERENCE

Isomorphism2 : class
Equality type : BY_REFERENCE

Isomorphism3 : class
Equality type : BY_REFERENCE

Isomorphism4 : class
Equality type : BY_REFERENCE

Isomorphism5 : class
Equality type : BY_REFERENCE

Isomorphism6 : class
Equality type : BY_REFERENCE

Isomorphism7 : class
Equality type : BY_REFERENCE

Isomorphism8 : class
Equality type : BY_REFERENCE

Isomorphism9 : class
Equality type : BY_REFERENCE

Link : class
Equality type : BY_REFERENCE

Locale : class
Equality type : NEVER_INSTANTIATED

NAbelianGroup : class
Equality type : BY_VALUE

<<<<<<< HEAD
AngleStructure : class
Equality type : BY_REFERENCE

AngleStructures : class
Equality type : BY_REFERENCE
=======
NAngleStructure : typedef ->  AngleStructure

NAngleStructureList : typedef ->  AngleStructures
>>>>>>> c5577522

NAugTriSolidTorus : class
Equality type : BY_REFERENCE

NBlockedSFS : class
Equality type : BY_REFERENCE

NBlockedSFSLoop : class
Equality type : BY_REFERENCE

NBlockedSFSPair : class
Equality type : BY_REFERENCE

NBlockedSFSTriple : class
Equality type : BY_REFERENCE

NBoolSet : typedef ->  BoolSet

NBoundaryComponent : class
Equality type : BY_REFERENCE

NCensus : class
Equality type : NEVER_INSTANTIATED

NCensusDB : class
Equality type : BY_REFERENCE

NCensusHit : class
Equality type : BY_REFERENCE

NCensusHits : class
Equality type : BY_REFERENCE

NComponent : typedef ->  Component3

<<<<<<< HEAD
NCyclotomic : class
Equality type : BY_VALUE
=======
NContainer : typedef ->  Container

NCusp : typedef ->  Cusp

NCyclotomic : typedef ->  Cyclotomic
>>>>>>> c5577522

NDiscSetSurface : class
Equality type : BY_REFERENCE

NDiscSetTet : class
Equality type : BY_REFERENCE

NDiscSpec : class
Equality type : BY_VALUE

NDiscSpecIterator : class
Equality type : BY_VALUE

NDiscType : class
Equality type : BY_VALUE

NEdge : typedef ->  Face3_1

NEdgeEmbedding : typedef ->  FaceEmbedding3_1

<<<<<<< HEAD
=======
NExampleSnapPeaTriangulation : typedef ->  ExampleSnapPea

>>>>>>> c5577522
NExampleTriangulation : class
Equality type : NEVER_INSTANTIATED

NFacePair : class
Equality type : BY_VALUE

NFacePairing : class
Equality type : BY_REFERENCE

<<<<<<< HEAD
=======
NFileInfo : typedef ->  FileInfo

NGlobalDirs : typedef ->  GlobalDirs

>>>>>>> c5577522
NGluingPermSearcher : class
Equality type : BY_REFERENCE

NGraphLoop : class
Equality type : BY_REFERENCE

NGraphPair : class
Equality type : BY_REFERENCE

NGraphTriple : class
Equality type : BY_REFERENCE

NGroupExpression : class
Equality type : BY_VALUE

NGroupExpressionTerm : class
Equality type : BY_VALUE

NGroupPresentation : class
Equality type : BY_REFERENCE

NHandlebody : class
Equality type : BY_VALUE

NHomGroupPresentation : class
Equality type : BY_REFERENCE

NHomMarkedAbelianGroup : class
Equality type : BY_REFERENCE

NHomologicalData : class
Equality type : BY_REFERENCE

NInteger : class
Equality type : BY_VALUE

NIsomorphism : typedef ->  Isomorphism3

NL31Pillow : class
Equality type : BY_REFERENCE

NLargeInteger : class
Equality type : BY_VALUE

NLaurent : class
Equality type : BY_VALUE

NLaurent2 : class
Equality type : BY_VALUE

NLayeredChain : class
Equality type : BY_REFERENCE

NLayeredChainPair : class
Equality type : BY_REFERENCE

NLayeredLensSpace : class
Equality type : BY_REFERENCE

NLayeredLoop : class
Equality type : BY_REFERENCE

NLayeredSolidTorus : class
Equality type : BY_REFERENCE

NLayeredTorusBundle : class
Equality type : BY_REFERENCE

NLayering : class
Equality type : BY_REFERENCE

NLensSpace : class
Equality type : BY_VALUE

NManifold : class
Equality type : BY_REFERENCE

NMarkedAbelianGroup : class
Equality type : BY_REFERENCE

NMatrix2 : class
Equality type : BY_VALUE

NMatrix2Row : class
Equality type : BY_VALUE

NMatrixInt : class
Equality type : BY_VALUE

NNormalHypersurface : class
Equality type : BY_REFERENCE

NNormalHypersurfaceList : class
Equality type : BY_REFERENCE

NNormalSurface : class
Equality type : BY_REFERENCE

NNormalSurfaceList : typedef ->  NormalSurfaces

<<<<<<< HEAD
=======
NPDF : typedef ->  PDF

NPacket : typedef ->  Packet

>>>>>>> c5577522
NPerm10 : class
Equality type : BY_VALUE

NPerm11 : class
Equality type : BY_VALUE

NPerm12 : class
Equality type : BY_VALUE

NPerm13 : class
Equality type : BY_VALUE

NPerm14 : class
Equality type : BY_VALUE

NPerm15 : class
Equality type : BY_VALUE

NPerm16 : class
Equality type : BY_VALUE

NPerm2 : class
Equality type : BY_VALUE

NPerm3 : class
Equality type : BY_VALUE

NPerm4 : class
Equality type : BY_VALUE

NPerm5 : class
Equality type : BY_VALUE

NPerm6 : class
Equality type : BY_VALUE

NPerm7 : class
Equality type : BY_VALUE

NPerm8 : class
Equality type : BY_VALUE

NPerm9 : class
Equality type : BY_VALUE

NPillowTwoSphere : class
Equality type : BY_REFERENCE

NPlugTriSolidTorus : class
Equality type : BY_REFERENCE

NPluggedTorusBundle : class
Equality type : BY_REFERENCE

NPolynomial : class
Equality type : BY_VALUE

NPrimes : class
Equality type : NEVER_INSTANTIATED

NPrismSpec : class
Equality type : BY_VALUE

<<<<<<< HEAD
=======
NProgressTracker : typedef ->  ProgressTracker

NProgressTrackerOpen : typedef ->  ProgressTrackerOpen

>>>>>>> c5577522
NRational : class
Equality type : BY_VALUE

NSFSFibre : class
Equality type : BY_VALUE

NSFSpace : class
Equality type : BY_VALUE

NSatAnnulus : class
Equality type : BY_VALUE

NSatBlock : class
Equality type : BY_REFERENCE

NSatBlockSpec : class
Equality type : BY_VALUE

NSatCube : class
Equality type : BY_REFERENCE

NSatLST : class
Equality type : BY_REFERENCE

NSatLayering : class
Equality type : BY_REFERENCE

NSatMobius : class
Equality type : BY_REFERENCE

NSatReflectorStrip : class
Equality type : BY_REFERENCE

NSatRegion : class
Equality type : BY_REFERENCE

NSatTriPrism : class
Equality type : BY_REFERENCE

<<<<<<< HEAD
=======
NScript : typedef ->  Script

>>>>>>> c5577522
NSignature : class
Equality type : BY_REFERENCE

NSimpleSurfaceBundle : class
Equality type : BY_VALUE

NSnapPeaCensusManifold : class
Equality type : BY_VALUE

NSnapPeaCensusTri : class
Equality type : BY_VALUE

NSnapPeaTriangulation : typedef ->  SnapPeaTriangulation

NSnappedBall : class
Equality type : BY_REFERENCE

NSnappedTwoSphere : class
Equality type : BY_REFERENCE

NSpiralSolidTorus : class
Equality type : BY_REFERENCE

NStandardTriangulation : class
Equality type : BY_REFERENCE

NSurfaceFilter : class
Equality type : BY_REFERENCE

NSurfaceFilterCombination : class
Equality type : BY_REFERENCE

NSurfaceFilterProperties : class
Equality type : BY_REFERENCE

NSurfaceSubset : class
Equality type : BY_REFERENCE

NTetFace : typedef ->  FacetSpec3

NTetrahedron : typedef ->  Simplex3

<<<<<<< HEAD
=======
NText : typedef ->  Text

>>>>>>> c5577522
NTorusBundle : class
Equality type : BY_REFERENCE

NTreeBag : typedef ->  TreeBag

NTreeDecomposition : typedef ->  TreeDecomposition

NTriSolidTorus : class
Equality type : BY_REFERENCE

NTriangle : typedef ->  Face3_2

NTriangleEmbedding : typedef ->  FaceEmbedding3_2

NTriangulation : typedef ->  Triangulation3

NTrivialTri : class
Equality type : BY_REFERENCE

NTxICore : class
Equality type : BY_REFERENCE

NTxIDiagonalCore : class
Equality type : BY_REFERENCE

NTxIParallelCore : class
Equality type : BY_REFERENCE

NVertex : typedef ->  Face3_0

NVertexEmbedding : typedef ->  FaceEmbedding3_0

NormalAlg : class
Equality type : BY_VALUE

NormalList : class
Equality type : BY_VALUE

<<<<<<< HEAD
=======
NormalSurfaces : class
Equality type : BY_REFERENCE

>>>>>>> c5577522
PDF : class
Equality type : BY_REFERENCE

Packet : class
Equality type : BY_REFERENCE

ProgressTracker : class
Equality type : BY_REFERENCE

ProgressTrackerOpen : class
Equality type : BY_REFERENCE

Script : class
Equality type : BY_REFERENCE

Simplex10 : class
Equality type : BY_REFERENCE

Simplex11 : class
Equality type : BY_REFERENCE

Simplex12 : class
Equality type : BY_REFERENCE

Simplex13 : class
Equality type : BY_REFERENCE

Simplex14 : class
Equality type : BY_REFERENCE

Simplex15 : class
Equality type : BY_REFERENCE

Simplex2 : class
Equality type : BY_REFERENCE

Simplex3 : class
Equality type : BY_REFERENCE

Simplex4 : class
Equality type : BY_REFERENCE

Simplex5 : class
Equality type : BY_REFERENCE

Simplex6 : class
Equality type : BY_REFERENCE

Simplex7 : class
Equality type : BY_REFERENCE

Simplex8 : class
Equality type : BY_REFERENCE

Simplex9 : class
Equality type : BY_REFERENCE

<<<<<<< HEAD
StrandRef : class
Equality type : BY_VALUE
=======
SnapPeaTriangulation : class
Equality type : BY_REFERENCE
>>>>>>> c5577522

Text : class
Equality type : BY_REFERENCE

<<<<<<< HEAD
=======
TreeBag : class
Equality type : BY_REFERENCE

TreeDecomposition : class
Equality type : BY_REFERENCE

>>>>>>> c5577522
Triangulation10 : class
Equality type : BY_REFERENCE

Triangulation11 : class
Equality type : BY_REFERENCE

Triangulation12 : class
Equality type : BY_REFERENCE

Triangulation13 : class
Equality type : BY_REFERENCE

Triangulation14 : class
Equality type : BY_REFERENCE

Triangulation15 : class
Equality type : BY_REFERENCE

Triangulation2 : class
Equality type : BY_REFERENCE

Triangulation3 : class
Equality type : BY_REFERENCE

Triangulation4 : class
Equality type : BY_REFERENCE

Triangulation5 : class
Equality type : BY_REFERENCE

Triangulation6 : class
Equality type : BY_REFERENCE

Triangulation7 : class
Equality type : BY_REFERENCE

Triangulation8 : class
Equality type : BY_REFERENCE

Triangulation9 : class
Equality type : BY_REFERENCE
<|MERGE_RESOLUTION|>--- conflicted
+++ resolved
@@ -50,21 +50,9 @@
 Equality type : BY_REFERENCE
 
 Container : class
-<<<<<<< HEAD
 Equality type : BY_REFERENCE
 
 Crossing : class
-Equality type : BY_REFERENCE
-
-Cusp : class
-Equality type : BY_REFERENCE
-
-Dim2BoundaryComponent : class
-Equality type : BY_REFERENCE
-
-Dim2Component : class
-=======
->>>>>>> c5577522
 Equality type : BY_REFERENCE
 
 Cusp : class
@@ -133,15 +121,12 @@
 
 Dim4VertexEmbedding : typedef ->  FaceEmbedding4_0
 
+ExampleLink : class
+Equality type : NEVER_INSTANTIATED
+
 ExampleSnapPea : class
 Equality type : NEVER_INSTANTIATED
 
-ExampleLink : class
-Equality type : NEVER_INSTANTIATED
-
-ExampleSnapPea : class
-Equality type : NEVER_INSTANTIATED
-
 Face10_0 : class
 Equality type : BY_REFERENCE
 
@@ -1036,17 +1021,9 @@
 NAbelianGroup : class
 Equality type : BY_VALUE
 
-<<<<<<< HEAD
-AngleStructure : class
-Equality type : BY_REFERENCE
-
-AngleStructures : class
-Equality type : BY_REFERENCE
-=======
 NAngleStructure : typedef ->  AngleStructure
 
 NAngleStructureList : typedef ->  AngleStructures
->>>>>>> c5577522
 
 NAugTriSolidTorus : class
 Equality type : BY_REFERENCE
@@ -1082,16 +1059,11 @@
 
 NComponent : typedef ->  Component3
 
-<<<<<<< HEAD
-NCyclotomic : class
-Equality type : BY_VALUE
-=======
 NContainer : typedef ->  Container
 
 NCusp : typedef ->  Cusp
 
 NCyclotomic : typedef ->  Cyclotomic
->>>>>>> c5577522
 
 NDiscSetSurface : class
 Equality type : BY_REFERENCE
@@ -1112,11 +1084,8 @@
 
 NEdgeEmbedding : typedef ->  FaceEmbedding3_1
 
-<<<<<<< HEAD
-=======
 NExampleSnapPeaTriangulation : typedef ->  ExampleSnapPea
 
->>>>>>> c5577522
 NExampleTriangulation : class
 Equality type : NEVER_INSTANTIATED
 
@@ -1126,13 +1095,10 @@
 NFacePairing : class
 Equality type : BY_REFERENCE
 
-<<<<<<< HEAD
-=======
 NFileInfo : typedef ->  FileInfo
 
 NGlobalDirs : typedef ->  GlobalDirs
 
->>>>>>> c5577522
 NGluingPermSearcher : class
 Equality type : BY_REFERENCE
 
@@ -1233,13 +1199,10 @@
 
 NNormalSurfaceList : typedef ->  NormalSurfaces
 
-<<<<<<< HEAD
-=======
 NPDF : typedef ->  PDF
 
 NPacket : typedef ->  Packet
 
->>>>>>> c5577522
 NPerm10 : class
 Equality type : BY_VALUE
 
@@ -1303,13 +1266,10 @@
 NPrismSpec : class
 Equality type : BY_VALUE
 
-<<<<<<< HEAD
-=======
 NProgressTracker : typedef ->  ProgressTracker
 
 NProgressTrackerOpen : typedef ->  ProgressTrackerOpen
 
->>>>>>> c5577522
 NRational : class
 Equality type : BY_VALUE
 
@@ -1349,11 +1309,8 @@
 NSatTriPrism : class
 Equality type : BY_REFERENCE
 
-<<<<<<< HEAD
-=======
 NScript : typedef ->  Script
 
->>>>>>> c5577522
 NSignature : class
 Equality type : BY_REFERENCE
 
@@ -1396,11 +1353,8 @@
 
 NTetrahedron : typedef ->  Simplex3
 
-<<<<<<< HEAD
-=======
 NText : typedef ->  Text
 
->>>>>>> c5577522
 NTorusBundle : class
 Equality type : BY_REFERENCE
 
@@ -1439,12 +1393,9 @@
 NormalList : class
 Equality type : BY_VALUE
 
-<<<<<<< HEAD
-=======
 NormalSurfaces : class
 Equality type : BY_REFERENCE
 
->>>>>>> c5577522
 PDF : class
 Equality type : BY_REFERENCE
 
@@ -1502,26 +1453,21 @@
 Simplex9 : class
 Equality type : BY_REFERENCE
 
-<<<<<<< HEAD
+SnapPeaTriangulation : class
+Equality type : BY_REFERENCE
+
 StrandRef : class
 Equality type : BY_VALUE
-=======
-SnapPeaTriangulation : class
-Equality type : BY_REFERENCE
->>>>>>> c5577522
 
 Text : class
 Equality type : BY_REFERENCE
 
-<<<<<<< HEAD
-=======
 TreeBag : class
 Equality type : BY_REFERENCE
 
 TreeDecomposition : class
 Equality type : BY_REFERENCE
 
->>>>>>> c5577522
 Triangulation10 : class
 Equality type : BY_REFERENCE
 
