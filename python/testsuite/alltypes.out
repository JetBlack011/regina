--- conflicted
+++ resolved
@@ -79,7 +79,54 @@
 Dim2VertexEmbedding : class
 Equality type : BY_VALUE
 
-<<<<<<< HEAD
+Dim4BoundaryComponent : class
+Equality type : BY_REFERENCE
+
+Dim4Component : class
+Equality type : BY_REFERENCE
+
+Dim4Edge : class
+Equality type : BY_REFERENCE
+
+Dim4EdgeEmbedding : class
+Equality type : BY_VALUE
+
+Dim4ExampleTriangulation : class
+Equality type : NEVER_INSTANTIATED
+
+Dim4FacetPairing : class
+Equality type : BY_REFERENCE
+
+Dim4Isomorphism : class
+Equality type : BY_REFERENCE
+
+Dim4PentFacet : class
+Equality type : BY_VALUE
+
+Dim4Pentachoron : class
+Equality type : BY_REFERENCE
+
+Dim4Tetrahedron : class
+Equality type : BY_REFERENCE
+
+Dim4TetrahedronEmbedding : class
+Equality type : BY_VALUE
+
+Dim4Triangle : class
+Equality type : BY_REFERENCE
+
+Dim4TriangleEmbedding : class
+Equality type : BY_VALUE
+
+Dim4Triangulation : class
+Equality type : BY_REFERENCE
+
+Dim4Vertex : class
+Equality type : BY_REFERENCE
+
+Dim4VertexEmbedding : class
+Equality type : BY_VALUE
+
 FacetPairing10 : class
 Equality type : BY_REFERENCE
 
@@ -119,56 +166,6 @@
 FacetPairing9 : class
 Equality type : BY_REFERENCE
 
-=======
-Dim4BoundaryComponent : class
-Equality type : BY_REFERENCE
-
-Dim4Component : class
-Equality type : BY_REFERENCE
-
-Dim4Edge : class
-Equality type : BY_REFERENCE
-
-Dim4EdgeEmbedding : class
-Equality type : BY_VALUE
-
-Dim4ExampleTriangulation : class
-Equality type : NEVER_INSTANTIATED
-
-Dim4FacetPairing : class
-Equality type : BY_REFERENCE
-
-Dim4Isomorphism : class
-Equality type : BY_REFERENCE
-
-Dim4PentFacet : class
-Equality type : BY_VALUE
-
-Dim4Pentachoron : class
-Equality type : BY_REFERENCE
-
-Dim4Tetrahedron : class
-Equality type : BY_REFERENCE
-
-Dim4TetrahedronEmbedding : class
-Equality type : BY_VALUE
-
-Dim4Triangle : class
-Equality type : BY_REFERENCE
-
-Dim4TriangleEmbedding : class
-Equality type : BY_VALUE
-
-Dim4Triangulation : class
-Equality type : BY_REFERENCE
-
-Dim4Vertex : class
-Equality type : BY_REFERENCE
-
-Dim4VertexEmbedding : class
-Equality type : BY_VALUE
-
->>>>>>> 6786d1c8
 GlobalArray2D_NPerm4 : class
 Equality type : BY_REFERENCE
 
