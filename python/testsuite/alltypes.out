--- conflicted
+++ resolved
@@ -174,9 +174,6 @@
 
 Dim4VertexEmbedding : typedef ->  FaceEmbedding4_0
 
-<<<<<<< HEAD
-ExampleLink : class
-=======
 DiscSetSurface : class
 Equality type : BY_REFERENCE
 
@@ -285,7 +282,9 @@
 Equality type : NEVER_INSTANTIATED
 
 Example9 : class
->>>>>>> 876adc3c
+Equality type : NEVER_INSTANTIATED
+
+ExampleLink : class
 Equality type : NEVER_INSTANTIATED
 
 ExampleSnapPea : class
@@ -1249,21 +1248,18 @@
 LargeInteger : class
 Equality type : BY_VALUE
 
-<<<<<<< HEAD
 Laurent : class
 Equality type : BY_VALUE
 
 Laurent2 : class
 Equality type : BY_VALUE
 
+LensSpace : class
+Equality type : BY_VALUE
+
 Link : class
 Equality type : BY_REFERENCE
 
-=======
-LensSpace : class
-Equality type : BY_VALUE
-
->>>>>>> 876adc3c
 Locale : class
 Equality type : NEVER_INSTANTIATED
 
@@ -1774,10 +1770,9 @@
 SnapPeaTriangulation : class
 Equality type : BY_REFERENCE
 
-<<<<<<< HEAD
 StrandRef : class
 Equality type : BY_VALUE
-=======
+
 SurfaceFilter : class
 Equality type : BY_REFERENCE
 
@@ -1836,7 +1831,6 @@
 TetrahedronEmbedding8 : typedef ->  FaceEmbedding8_3
 
 TetrahedronEmbedding9 : typedef ->  FaceEmbedding9_3
->>>>>>> 876adc3c
 
 Text : class
 Equality type : BY_REFERENCE
