
/**************************************************************************
 *                                                                        *
 *  Regina - A Normal Surface Theory Calculator                           *
 *  Python Interface                                                      *
 *                                                                        *
 *  Copyright (c) 1999-2014, Ben Burton                                   *
 *  For further details contact Ben Burton (bab@debian.org).              *
 *                                                                        *
 *  This program is free software; you can redistribute it and/or         *
 *  modify it under the terms of the GNU General Public License as        *
 *  published by the Free Software Foundation; either version 2 of the    *
 *  License, or (at your option) any later version.                       *
 *                                                                        *
 *  As an exception, when this program is distributed through (i) the     *
 *  App Store by Apple Inc.; (ii) the Mac App Store by Apple Inc.; or     *
 *  (iii) Google Play by Google Inc., then that store may impose any      *
 *  digital rights management, device limits and/or redistribution        *
 *  restrictions that are required by its terms of service.               *
 *                                                                        *
 *  This program is distributed in the hope that it will be useful, but   *
 *  WITHOUT ANY WARRANTY; without even the implied warranty of            *
 *  MERCHANTABILITY or FITNESS FOR A PARTICULAR PURPOSE.  See the GNU     *
 *  General Public License for more details.                              *
 *                                                                        *
 *  You should have received a copy of the GNU General Public             *
 *  License along with this program; if not, write to the Free            *
 *  Software Foundation, Inc., 51 Franklin St, Fifth Floor, Boston,       *
 *  MA 02110-1301, USA.                                                   *
 *                                                                        *
 **************************************************************************/

/* end stub */

// We need to see Python.h first to avoid a "portability fix" in pyport.h
// that breaks boost.python on MacOSX.
#include "Python.h"
#include <boost/python.hpp>
#include "maths/nperm4.h"
#include "../globalarray.h"
#include "../helpers.h"

using namespace boost::python;
using regina::NPerm4;
using regina::python::GlobalArray;

namespace {
    GlobalArray<NPerm4> NPerm4_S4_arr(NPerm4::S4, 24);
    GlobalArray<unsigned> NPerm4_invS4_arr(NPerm4::invS4, 24);
    GlobalArray<NPerm4> NPerm4_orderedS4_arr(NPerm4::orderedS4, 24);
    GlobalArray<NPerm4> NPerm4_S3_arr(NPerm4::S3, 6);
    GlobalArray<NPerm4> NPerm4_orderedS3_arr(NPerm4::orderedS3, 6);
    GlobalArray<NPerm4> NPerm4_S2_arr(NPerm4::S2, 2);

    int (NPerm4::*S4Index_void)() const = &NPerm4::S4Index;

    int perm_getItem(const NPerm4& p, int index) {
        return p[index];
    }
}

void addNPerm4() {
    scope s = class_<NPerm4>("NPerm4")
        .def(init<int, int>())
        .def(init<int, int, int, int>())
        .def(init<int, int, int, int, int, int, int, int>())
        .def(init<const NPerm4&>())
        .def("getPermCode", &NPerm4::getPermCode)
        .def("getPermCode2", &NPerm4::getPermCode2)
        .def("setPermCode", &NPerm4::setPermCode)
        .def("setPermCode2", &NPerm4::setPermCode2)
        .def("fromPermCode", &NPerm4::fromPermCode)
        .def("fromPermCode2", &NPerm4::fromPermCode2)
        .def("isPermCode", &NPerm4::isPermCode)
        .def("isPermCode2", &NPerm4::isPermCode2)
        .def(self * self)
        .def("inverse", &NPerm4::inverse)
        .def("sign", &NPerm4::sign)
        .def("__getitem__", perm_getItem)
        .def("preImageOf", &NPerm4::preImageOf)
        .def(self == self)
        .def(self != self)
        .def("compareWith", &NPerm4::compareWith)
        .def("isIdentity", &NPerm4::isIdentity)
        .def("atIndex", &NPerm4::atIndex)
        .def("index", &NPerm4::index)
        .def("rand", &NPerm4::rand)
        .def("str", &NPerm4::str)
        .def("trunc", &NPerm4::trunc)
        .def("trunc2", &NPerm4::trunc2)
        .def("trunc3", &NPerm4::trunc3)
        .def("S4Index", S4Index_void)
        .def("orderedS4Index", &NPerm4::orderedS4Index)
        .def("orderedSnIndex", &NPerm4::orderedS4Index)
        .def("__str__", &NPerm4::str)
        .def("__repr__", &NPerm4::str)
        .staticmethod("fromPermCode")
        .staticmethod("fromPermCode2")
        .staticmethod("isPermCode")
        .staticmethod("isPermCode2")
        .staticmethod("atIndex")
        .staticmethod("rand")
    ;

    s.attr("nPerms") = NPerm4::nPerms;
    s.attr("nPerms_1") = NPerm4::nPerms_1;

<<<<<<< HEAD
    s.attr("S4") = &NPerm4_S4_arr;
    s.attr("Sn") = &NPerm4_S4_arr;
    s.attr("invS4") = &NPerm4_invS4_arr;
    s.attr("invSn") = &NPerm4_invS4_arr;
    s.attr("orderedS4") = &NPerm4_orderedS4_arr;
    s.attr("orderedSn") = &NPerm4_orderedS4_arr;
    s.attr("S3") = &NPerm4_S3_arr;
    s.attr("Sn_1") = &NPerm4_S3_arr;
    s.attr("orderedS3") = &NPerm4_orderedS3_arr;
    s.attr("S2") = &NPerm4_S2_arr;
=======
    // Classes:
    {
        scope s = class_<NPerm4>("NPerm4")
            .def(init<int, int>())
            .def(init<int, int, int, int>())
            .def(init<int, int, int, int, int, int, int, int>())
            .def(init<const NPerm4&>())
            .def("getPermCode", &NPerm4::getPermCode)
            .def("getPermCode2", &NPerm4::getPermCode2)
            .def("setPermCode", &NPerm4::setPermCode)
            .def("setPermCode2", &NPerm4::setPermCode2)
            .def("fromPermCode", &NPerm4::fromPermCode)
            .def("fromPermCode2", &NPerm4::fromPermCode2)
            .def("isPermCode", &NPerm4::isPermCode)
            .def("isPermCode2", &NPerm4::isPermCode2)
            .def("setPerm", setPerm_pair)
            .def("setPerm", setPerm_quartet)
            .def(self * self)
            .def("inverse", &NPerm4::inverse)
            .def("sign", &NPerm4::sign)
            .def("__getitem__", perm_getItem)
            .def("preImageOf", &NPerm4::preImageOf)
            .def("compareWith", &NPerm4::compareWith)
            .def("isIdentity", &NPerm4::isIdentity)
            .def("toString", &NPerm4::toString)
            .def("str", &NPerm4::str)
            .def("trunc2", &NPerm4::trunc2)
            .def("trunc3", &NPerm4::trunc3)
            .def("S4Index", S4Index_void)
            .def("orderedS4Index", &NPerm4::orderedS4Index)
            .def("orderedSnIndex", &NPerm4::orderedS4Index)
            .def("__str__", &NPerm4::str)
            .def("__repr__", &NPerm4::str)
            .def(regina::python::add_eq_operators())
            .staticmethod("fromPermCode")
            .staticmethod("fromPermCode2")
            .staticmethod("isPermCode")
            .staticmethod("isPermCode2")
        ;

        s.attr("S4") = &NPerm4_S4_arr;
        s.attr("Sn") = &NPerm4_S4_arr;
        s.attr("invS4") = &NPerm4_invS4_arr;
        s.attr("invSn") = &NPerm4_invS4_arr;
        s.attr("orderedS4") = &NPerm4_orderedS4_arr;
        s.attr("orderedSn") = &NPerm4_orderedS4_arr;
        s.attr("S3") = &NPerm4_S3_arr;
        s.attr("Sn_1") = &NPerm4_S3_arr;
        s.attr("invS3") = &NPerm4_invS3_arr;
        s.attr("orderedS3") = &NPerm4_orderedS3_arr;
        s.attr("S2") = &NPerm4_S2_arr;
        s.attr("invS2") = &NPerm4_invS2_arr;
    }

    // Support for deprecated typedef:
    scope().attr("NPerm") = scope().attr("NPerm4");
>>>>>>> 12c6ad74
}
<|MERGE_RESOLUTION|>--- conflicted
+++ resolved
@@ -78,8 +78,6 @@
         .def("sign", &NPerm4::sign)
         .def("__getitem__", perm_getItem)
         .def("preImageOf", &NPerm4::preImageOf)
-        .def(self == self)
-        .def(self != self)
         .def("compareWith", &NPerm4::compareWith)
         .def("isIdentity", &NPerm4::isIdentity)
         .def("atIndex", &NPerm4::atIndex)
@@ -94,6 +92,7 @@
         .def("orderedSnIndex", &NPerm4::orderedS4Index)
         .def("__str__", &NPerm4::str)
         .def("__repr__", &NPerm4::str)
+        .def(regina::python::add_eq_operators())
         .staticmethod("fromPermCode")
         .staticmethod("fromPermCode2")
         .staticmethod("isPermCode")
@@ -105,7 +104,6 @@
     s.attr("nPerms") = NPerm4::nPerms;
     s.attr("nPerms_1") = NPerm4::nPerms_1;
 
-<<<<<<< HEAD
     s.attr("S4") = &NPerm4_S4_arr;
     s.attr("Sn") = &NPerm4_S4_arr;
     s.attr("invS4") = &NPerm4_invS4_arr;
@@ -116,62 +114,4 @@
     s.attr("Sn_1") = &NPerm4_S3_arr;
     s.attr("orderedS3") = &NPerm4_orderedS3_arr;
     s.attr("S2") = &NPerm4_S2_arr;
-=======
-    // Classes:
-    {
-        scope s = class_<NPerm4>("NPerm4")
-            .def(init<int, int>())
-            .def(init<int, int, int, int>())
-            .def(init<int, int, int, int, int, int, int, int>())
-            .def(init<const NPerm4&>())
-            .def("getPermCode", &NPerm4::getPermCode)
-            .def("getPermCode2", &NPerm4::getPermCode2)
-            .def("setPermCode", &NPerm4::setPermCode)
-            .def("setPermCode2", &NPerm4::setPermCode2)
-            .def("fromPermCode", &NPerm4::fromPermCode)
-            .def("fromPermCode2", &NPerm4::fromPermCode2)
-            .def("isPermCode", &NPerm4::isPermCode)
-            .def("isPermCode2", &NPerm4::isPermCode2)
-            .def("setPerm", setPerm_pair)
-            .def("setPerm", setPerm_quartet)
-            .def(self * self)
-            .def("inverse", &NPerm4::inverse)
-            .def("sign", &NPerm4::sign)
-            .def("__getitem__", perm_getItem)
-            .def("preImageOf", &NPerm4::preImageOf)
-            .def("compareWith", &NPerm4::compareWith)
-            .def("isIdentity", &NPerm4::isIdentity)
-            .def("toString", &NPerm4::toString)
-            .def("str", &NPerm4::str)
-            .def("trunc2", &NPerm4::trunc2)
-            .def("trunc3", &NPerm4::trunc3)
-            .def("S4Index", S4Index_void)
-            .def("orderedS4Index", &NPerm4::orderedS4Index)
-            .def("orderedSnIndex", &NPerm4::orderedS4Index)
-            .def("__str__", &NPerm4::str)
-            .def("__repr__", &NPerm4::str)
-            .def(regina::python::add_eq_operators())
-            .staticmethod("fromPermCode")
-            .staticmethod("fromPermCode2")
-            .staticmethod("isPermCode")
-            .staticmethod("isPermCode2")
-        ;
-
-        s.attr("S4") = &NPerm4_S4_arr;
-        s.attr("Sn") = &NPerm4_S4_arr;
-        s.attr("invS4") = &NPerm4_invS4_arr;
-        s.attr("invSn") = &NPerm4_invS4_arr;
-        s.attr("orderedS4") = &NPerm4_orderedS4_arr;
-        s.attr("orderedSn") = &NPerm4_orderedS4_arr;
-        s.attr("S3") = &NPerm4_S3_arr;
-        s.attr("Sn_1") = &NPerm4_S3_arr;
-        s.attr("invS3") = &NPerm4_invS3_arr;
-        s.attr("orderedS3") = &NPerm4_orderedS3_arr;
-        s.attr("S2") = &NPerm4_S2_arr;
-        s.attr("invS2") = &NPerm4_invS2_arr;
-    }
-
-    // Support for deprecated typedef:
-    scope().attr("NPerm") = scope().attr("NPerm4");
->>>>>>> 12c6ad74
 }
