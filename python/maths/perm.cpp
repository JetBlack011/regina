--- conflicted
+++ resolved
@@ -98,26 +98,18 @@
         .def_readonly_static("Sn", &Perm_Sn_arr<n>)
         .def_readonly_static("orderedSn", &Perm_orderedSn_arr<n>)
     ;
-<<<<<<< HEAD
-    Perm_extend<n, n-1>::add_bindings(c);
-    Perm_contract<n, n+1>::add_bindings(c);
+    regina::for_constexpr<2, n>([&c](auto i) {
+        c.def_static("extend", &Perm<n>::template extend<i.value>);
+    });
+    regina::for_constexpr<n+1, 17>([&c](auto i) {
+        c.def_static("contract", &Perm<n>::template contract<i.value>);
+    });
     regina::python::add_output_basic(c, rdoc::str);
     regina::python::add_tight_encoding(c, rdoc::tightEncoding,
         rdoc::tightDecoding);
     regina::python::add_eq_operators(c, rdoc::__eq, rdoc::__ne);
 
     RDOC_SCOPE_END
-=======
-    regina::for_constexpr<2, n>([&c](auto i) {
-        c.def_static("extend", &Perm<n>::template extend<i.value>);
-    });
-    regina::for_constexpr<n+1, 17>([&c](auto i) {
-        c.def_static("contract", &Perm<n>::template contract<i.value>);
-    });
-    regina::python::add_output_basic(c);
-    regina::python::add_tight_encoding(c);
-    regina::python::add_eq_operators(c);
->>>>>>> 7a9c42da
 }
 
 void addPerm(pybind11::module_& m) {
