
/**************************************************************************
 *                                                                        *
 *  Regina - A Normal Surface Theory Calculator                           *
 *  Python Interface                                                      *
 *                                                                        *
 *  Copyright (c) 1999-2016, Ben Burton                                   *
 *  For further details contact Ben Burton (bab@debian.org).              *
 *                                                                        *
 *  This program is free software; you can redistribute it and/or         *
 *  modify it under the terms of the GNU General Public License as        *
 *  published by the Free Software Foundation; either version 2 of the    *
 *  License, or (at your option) any later version.                       *
 *                                                                        *
 *  As an exception, when this program is distributed through (i) the     *
 *  App Store by Apple Inc.; (ii) the Mac App Store by Apple Inc.; or     *
 *  (iii) Google Play by Google Inc., then that store may impose any      *
 *  digital rights management, device limits and/or redistribution        *
 *  restrictions that are required by its terms of service.               *
 *                                                                        *
 *  This program is distributed in the hope that it will be useful, but   *
 *  WITHOUT ANY WARRANTY; without even the implied warranty of            *
 *  MERCHANTABILITY or FITNESS FOR A PARTICULAR PURPOSE.  See the GNU     *
 *  General Public License for more details.                              *
 *                                                                        *
 *  You should have received a copy of the GNU General Public             *
 *  License along with this program; if not, write to the Free            *
 *  Software Foundation, Inc., 51 Franklin St, Fifth Floor, Boston,       *
 *  MA 02110-1301, USA.                                                   *
 *                                                                        *
 **************************************************************************/

void addExampleSnapPea();
<<<<<<< HEAD
void addNSnapPeaTriangulation();

void addSnapPeaClasses() {
    addExampleSnapPea();
    addNSnapPeaTriangulation();
=======
void addSnapPeaTriangulation();

void addSnapPeaClasses() {
    addExampleSnapPea();
    addSnapPeaTriangulation();
>>>>>>> c5577522
}
<|MERGE_RESOLUTION|>--- conflicted
+++ resolved
@@ -31,17 +31,9 @@
  **************************************************************************/
 
 void addExampleSnapPea();
-<<<<<<< HEAD
-void addNSnapPeaTriangulation();
-
-void addSnapPeaClasses() {
-    addExampleSnapPea();
-    addNSnapPeaTriangulation();
-=======
 void addSnapPeaTriangulation();
 
 void addSnapPeaClasses() {
     addExampleSnapPea();
     addSnapPeaTriangulation();
->>>>>>> c5577522
 }
